import React, { Component } from "react";
import PropTypes from "prop-types";
import { DragDropContextProvider } from "react-dnd";
import HTML5Backend from "react-dnd-html5-backend";
import { MosaicWindow } from "react-mosaic-component";
import { HotKeys } from "react-hotkeys";
import Modal from "react-modal";
import { MosaicWithoutDragDropContext } from "react-mosaic-component";
import MenuBarContainer from "./menus/MenuBarContainer";
import FileDialogModalContainer from "./modals/FileDialogModalContainer";
import ViewportPanelContainer from "./panels/ViewportPanelContainer";
import ViewportPanelToolbarContainer from "./panels/ViewportPanelToolbarContainer";
import HierarchyPanelContainer from "./panels/HierarchyPanelContainer";
import PropertiesPanelContainer from "./panels/PropertiesPanelContainer";
import AssetExplorerPanelContainer from "./panels/AssetExplorerPanelContainer";
import PanelToolbar from "./PanelToolbar";
import { withProject } from "./contexts/ProjectContext";
import { withEditor } from "./contexts/EditorContext";
<<<<<<< HEAD
import SystemMessageModalContainer from "./modals/SystemMessageModalContainer";
=======
import { DialogContextProvider } from "./contexts/DialogContext";
>>>>>>> ef16b78c
import styles from "../common.scss";

class EditorContainer extends Component {
  static defaultProps = {
    initialPanels: {
      direction: "column",
      first: {
        direction: "row",
        first: {
          direction: "row",
          first: "hierarchy",
          second: "viewport",
          splitPercentage: 33.4
        },
        second: "properties",
        splitPercentage: 75
      },
      second: "assetExplorer",
      splitPercentage: 70
    }
  };

  static propTypes = {
    initialPanels: PropTypes.object,
    editor: PropTypes.object,
    project: PropTypes.object
  };

  constructor(props) {
    super(props);

    window.addEventListener("resize", this.onWindowResize, false);

    this.state = {
      registeredPanels: {
        hierarchy: {
          component: HierarchyPanelContainer,
          windowProps: {
            title: "Hierarchy",
            toolbarControls: PanelToolbar,
            draggable: false
          }
        },
        viewport: {
          component: ViewportPanelContainer,
          windowProps: {
            title: "Viewport",
            toolbarControls: ViewportPanelToolbarContainer(),
            draggable: false
          }
        },
        properties: {
          component: PropertiesPanelContainer,
          props: { openFileDialog: this.openFileDialog },
          windowProps: {
            title: "Properties",
            toolbarControls: PanelToolbar,
            draggable: false
          }
        },
        assetExplorer: {
          component: AssetExplorerPanelContainer,
          windowProps: {
            title: "Asset Explorer",
            toolbarControls: PanelToolbar,
            draggable: false
          }
        }
      },
      openModal: null,
      keyMap: {
        translateTool: "w",
        rotateTool: "e",
        scaleTool: "r",
        delete: ["del", "backspace"],
        duplicate: ["ctrl+d", "command+d"],
        save: ["ctrl+s", "command+s"],
        saveAs: ["ctrl+shift+s", "command+shift+s"],
        undo: ["ctrl+z", "command+z"],
        redo: ["ctrl+shift+z", "command+shift+z"]
      },
      menus: [
        {
          name: "File",
          items: [
            {
              name: "New Scene",
              action: e => this.onNewScene(e)
            },
            {
              name: "Save Scene",
              action: e => this.onSave(e)
            },
            {
              name: "Save Scene As...",
              action: e => this.onSaveAs(e)
            },
            {
              name: "Export Scene...",
              action: e => this.onOpenExportModal(e)
            },
            {
              name: "Open Project Directory",
              action: () => this.props.project.openFile(this.props.project.projectDirectoryPath)
            }
          ]
        },
        {
          name: "Help",
          items: [
            {
              name: "Getting Started",
              action: () => window.open("https://github.com/MozillaReality/hubs-editor/wiki/Getting-Started")
            },
            {
              name: "Tutorials",
              action: () => window.open("https://github.com/MozillaReality/hubs-editor/wiki/Tutorials")
            },
            {
              name: "Keyboard Shortcuts",
              action: () => window.open("https://github.com/MozillaReality/hubs-editor/wiki/Keyboard-Shortcuts")
            }
          ]
        }
      ],
      globalHotKeyHandlers: {
        undo: this.onUndo,
        redo: this.onRedo,
        delete: this.onDelete,
        save: this.onSave,
        saveAs: this.onSaveAs
      },
      systemMessage: {
        messageType: null,
        isOpen: false,
        onRequestClose: null
      }
    };
  }

  componentDidMount() {
    this.props.editor.signals.windowResize.dispatch();
    this.props.editor.signals.popScene.add(this.onPopScene);
    this.props.editor.signals.openScene.add(this.onOpenScene);
    this.props.editor.signals.sceneModified.add(this.onSceneModified);
    this.props.project.addListener("change", path => {
      this.props.editor.signals.fileChanged.dispatch(path);
    });

    window.onbeforeunload = e => {
      if (!this.props.editor.sceneModified()) {
        return undefined;
      }

      const dialogText = "Your scene has unsaved changes, are you sure you wish to navigate away from the page?";
      e.returnValue = dialogText;
      return dialogText;
    };
  }

  componentDidUpdate(prevProps) {
    if (this.props.project !== prevProps.project && prevProps.project) {
      prevProps.project.close();
    }
  }

  componentWillUnmount() {
    if (this.props.project) {
      this.props.project.close();
    }

    window.removeEventListener("resize", this.onWindowResize, false);
  }

  onWindowResize = () => {
    this.props.editor.signals.windowResize.dispatch();
  };

  onPanelChange = () => {
    this.props.editor.signals.windowResize.dispatch();
  };

  onCloseModal = () => {
    this.setState({
      openModal: null
    });
  };

  onUndo = () => {
    this.props.editor.undo();
  };

  onRedo = () => {
    this.props.editor.redo();
  };

  onDelete = e => {
    const el = document.activeElement;
    const nodeName = el.nodeName;
    const isInput = el.isContentEditable || nodeName === "INPUT" || nodeName === "SELECT" || nodeName === "TEXTAREA";
    if (!isInput) {
      e.preventDefault();
    }
  };

  openFileDialog = (callback, props) => {
    this.setState({
      openModal: {
        component: FileDialogModalContainer,
        shouldCloseOnOverlayClick: true,
        props: {
          onCancel: this.onCloseModal,
          onConfirm: filePath => {
            this.setState({ openModal: null });
            callback(filePath);
          },
          ...props
        }
      }
    });
  };

  openSaveAsDialog(onSave) {
    this.openFileDialog(onSave, {
      title: "Save scene as...",
      filters: [".scene"],
      extension: ".scene",
      confirmButtonLabel: "Save",
      onConfirm: onSave,
      onCancel: this.onCloseModal
    });
  }

  onSave = async e => {
    e.preventDefault();

    if (!this.props.editor.sceneInfo.uri || this.props.editor.sceneInfo.uri.endsWith(".gltf")) {
      this.openSaveAsDialog(this.serializeAndSaveScene);
    } else {
      this.serializeAndSaveScene(this.props.editor.sceneInfo.uri);
    }
  };

  onSaveAs = e => {
    e.preventDefault();
    this.openSaveAsDialog(this.serializeAndSaveScene);
  };

  serializeAndSaveScene = async sceneURI => {
    try {
      const serializedScene = this.props.editor.serializeScene(sceneURI);
      this.props.editor.ignoreNextSceneFileChange = true;
      await this.props.project.writeJSON(sceneURI, serializedScene);
      // check whether there is an inherited gltf
      // if yes => read gltf, write updated names back the file from conflicthandler
      const filePath = this.props.editor.scene.userData._inherits;
      if (filePath && filePath.endsWith(".gltf")) {
        const conflictHandler = this.props.editor.scene.userData._conflictHandler;
        if (conflictHandler && conflictHandler.isUpdateNeeded()) {
          const originalGLTF = await this.props.project.readJSON(filePath);
          const nodes = originalGLTF.nodes;
          if (nodes) {
            conflictHandler.updateNodeNames(nodes);
            await this.props.project.writeJSON(filePath, originalGLTF);
          }
        }
      }

      this.props.editor.setSceneURI(sceneURI);
      this.props.editor.sceneInfo.modified = false;
      this.onSceneModified();
      this.setState({ openModal: null });
    } catch (e) {
      throw e;
    }
  };

  onOpenExportModal = e => {
    e.preventDefault();

    this.setState({
      openModal: {
        component: FileDialogModalContainer,
        shouldCloseOnOverlayClick: true,
        props: {
          title: "Select the output directory",
          confirmButtonLabel: "Export scene",
          directory: true,
          onConfirm: this.onExport,
          onCancel: this.onCloseModal
        }
      }
    });
  };

  onExport = async outputPath => {
    // Export current editor scene using THREE.GLTFExporter
    const { json, buffers, images } = await this.props.editor.exportScene();

    // Ensure the output directory exists
    await this.props.project.mkdir(outputPath);

    // Write the .gltf file
    const scene = this.props.editor.scene;
    const gltfPath = outputPath + "/" + scene.name + ".gltf";
    await this.props.project.writeJSON(gltfPath, json);

    // Write .bin files
    for (const [index, buffer] of buffers.entries()) {
      if (buffer !== undefined) {
        const bufferName = json.buffers[index].uri;
        await this.props.project.writeBlob(outputPath + "/" + bufferName, buffer);
      }
    }

    // Write image files
    for (const [index, image] of images.entries()) {
      if (image !== undefined) {
        const imageName = json.images[index].uri;
        await this.props.project.writeBlob(outputPath + "/" + imageName, image);
      }
    }

    // Run optimizations on .gltf and overwrite any existing files
    await this.props.project.optimizeScene(gltfPath, gltfPath);

    // Close modal
    this.setState({ openModal: null });
  };

  onSceneModified = () => {
    const modified = this.props.editor.sceneModified() ? "*" : "";
    document.title = `Hubs Editor - ${this.props.editor.scene.name}${modified}`;
  };

  confirmSceneChange = () => {
    return (
      !this.props.editor.sceneModified() ||
      confirm("This scene has unsaved changes. Do you really want to really want to change scenes without saving?")
    );
  };

  onPopScene = () => {
    if (!this.confirmSceneChange()) return;
    this.props.editor.popScene();
  };

  onNewScene = () => {
    if (!this.confirmSceneChange()) return;
    this.props.editor.loadNewScene();
  };

  onOpenScene = uri => {
    if (this.props.editor.sceneInfo.uri === uri) return;
    if (!this.confirmSceneChange()) return;

<<<<<<< HEAD
    this.props.editor
      .openRootScene(uri)
      .then(scene => {
        document.title = `Hubs Editor - ${scene.name}`;
      })
      .catch(e => {
        this.setState({
          systemMessage: {
            messageType: "error",
            messageContent: [e],
            isOpen: true,
            onRequestClose: () => {
              this.setState({ systemMessage: null });
            },
            actions: [
              {
                name: "Cancel",
                method: () => {
                  this.setState({ systemMessage: null });
                }
              },
              {
                name: "Resolved",
                method: () => {
                  this.onOpenScene(uri);
                  this.setState({ systemMessage: null });
                }
              }
            ]
          }
        });
      });
=======
    this.props.editor.openRootScene(uri).catch(e => {
      console.error(e);
    });
>>>>>>> ef16b78c
  };

  renderPanel = (panelId, path) => {
    const panel = this.state.registeredPanels[panelId];

    return (
      <MosaicWindow path={path} {...panel.windowProps}>
        <panel.component {...panel.props} />
      </MosaicWindow>
    );
  };

  render() {
    const { openModal, menus, systemMessage } = this.state;

    const { initialPanels } = this.props;

    return (
      <DragDropContextProvider backend={HTML5Backend}>
        <HotKeys keyMap={this.state.keyMap} handlers={this.state.globalHotKeyHandlers} className={styles.flexColumn}>
<<<<<<< HEAD
          <MenuBarContainer menus={menus} />
          <MosaicWithoutDragDropContext
            className="mosaic-theme"
            renderTile={this.renderPanel}
            initialValue={initialPanels}
            onChange={this.onPanelChange}
          />
          <Modal
            ariaHideApp={false}
            isOpen={!!openModal}
            onRequestClose={this.onCloseModal}
            shouldCloseOnOverlayClick={openModal && openModal.shouldCloseOnOverlayClick}
            className="Modal"
            overlayClassName="Overlay"
          >
            {openModal && <openModal.component {...openModal.props} />}
          </Modal>
          <SystemMessageModalContainer {...systemMessage} />
=======
          <DialogContextProvider>
            <MenuBarContainer menus={menus} />
            <MosaicWithoutDragDropContext
              className="mosaic-theme"
              renderTile={this.renderPanel}
              initialValue={initialPanels}
              onChange={this.onPanelChange}
            />
            <Modal
              ariaHideApp={false}
              isOpen={!!openModal}
              onRequestClose={this.onCloseModal}
              shouldCloseOnOverlayClick={openModal && openModal.shouldCloseOnOverlayClick}
              className="Modal"
              overlayClassName="Overlay"
            >
              {openModal && <openModal.component {...openModal.props} />}
            </Modal>
          </DialogContextProvider>
>>>>>>> ef16b78c
        </HotKeys>
      </DragDropContextProvider>
    );
  }
}

export default withProject(withEditor(EditorContainer));<|MERGE_RESOLUTION|>--- conflicted
+++ resolved
@@ -16,11 +16,8 @@
 import PanelToolbar from "./PanelToolbar";
 import { withProject } from "./contexts/ProjectContext";
 import { withEditor } from "./contexts/EditorContext";
-<<<<<<< HEAD
+import { DialogContextProvider } from "./contexts/DialogContext";
 import SystemMessageModalContainer from "./modals/SystemMessageModalContainer";
-=======
-import { DialogContextProvider } from "./contexts/DialogContext";
->>>>>>> ef16b78c
 import styles from "../common.scss";
 
 class EditorContainer extends Component {
@@ -377,7 +374,6 @@
     if (this.props.editor.sceneInfo.uri === uri) return;
     if (!this.confirmSceneChange()) return;
 
-<<<<<<< HEAD
     this.props.editor
       .openRootScene(uri)
       .then(scene => {
@@ -410,11 +406,6 @@
           }
         });
       });
-=======
-    this.props.editor.openRootScene(uri).catch(e => {
-      console.error(e);
-    });
->>>>>>> ef16b78c
   };
 
   renderPanel = (panelId, path) => {
@@ -435,26 +426,6 @@
     return (
       <DragDropContextProvider backend={HTML5Backend}>
         <HotKeys keyMap={this.state.keyMap} handlers={this.state.globalHotKeyHandlers} className={styles.flexColumn}>
-<<<<<<< HEAD
-          <MenuBarContainer menus={menus} />
-          <MosaicWithoutDragDropContext
-            className="mosaic-theme"
-            renderTile={this.renderPanel}
-            initialValue={initialPanels}
-            onChange={this.onPanelChange}
-          />
-          <Modal
-            ariaHideApp={false}
-            isOpen={!!openModal}
-            onRequestClose={this.onCloseModal}
-            shouldCloseOnOverlayClick={openModal && openModal.shouldCloseOnOverlayClick}
-            className="Modal"
-            overlayClassName="Overlay"
-          >
-            {openModal && <openModal.component {...openModal.props} />}
-          </Modal>
-          <SystemMessageModalContainer {...systemMessage} />
-=======
           <DialogContextProvider>
             <MenuBarContainer menus={menus} />
             <MosaicWithoutDragDropContext
@@ -473,8 +444,8 @@
             >
               {openModal && <openModal.component {...openModal.props} />}
             </Modal>
+            <SystemMessageModalContainer {...systemMessage} />
           </DialogContextProvider>
->>>>>>> ef16b78c
         </HotKeys>
       </DragDropContextProvider>
     );
