import React, { Component } from "react";
import PropTypes from "prop-types";
import { withApi } from "../contexts/ApiContext";
import NavBar from "../navigation/NavBar";
import ProjectGrid from "./ProjectGrid";
import Footer from "../navigation/Footer";
import { MediumButton } from "../inputs/Button";
import { Link } from "react-router-dom";
import Loading from "../Loading";
import LatestUpdate from "../whats-new/LatestUpdate";
import { connectMenu, ContextMenu, MenuItem } from "../layout/ContextMenu";
import templates from "./templates";
import styled from "styled-components";

export const ProjectsSection = styled.section`
  padding-bottom: 100px;
  display: flex;
  flex: 1;

  &:first-child {
    padding-top: 100px;
  }

  h1 {
    font-size: 36px;
  }

  h2 {
    font-size: 16px;
  }
`;

export const ProjectsContainer = styled.div`
  display: flex;
  flex: 1;
  flex-direction: column;
  margin: 0 auto;
  max-width: 1200px;
  padding: 0 20px;
`;

const WelcomeContainer = styled(ProjectsContainer)`
  align-items: center;

  & > * {
    text-align: center;
  }

  & > *:not(:first-child) {
    margin-top: 20px;
  }

  h2 {
    max-width: 480px;
  }
`;

export const ProjectsHeader = styled.div`
  margin-bottom: 36px;
  display: flex;
  justify-content: space-between;
  align-items: center;
`;

const LoadingContainer = styled.div`
  display: flex;
  flex: 1;
`;

const ErrorMessage = styled.div`
  margin-bottom: 20px;
  color: ${props => props.theme.red};
`;

const contextMenuId = "project-menu";

class ProjectsPage extends Component {
  static propTypes = {
    api: PropTypes.object.isRequired,
    history: PropTypes.object.isRequired
  };

  constructor(props) {
    super(props);

    const isAuthenticated = this.props.api.isAuthenticated();

    this.state = {
      projects: [],
      loading: isAuthenticated,
      isAuthenticated,
      error: null
    };
  }

  componentDidMount() {
    // We dont need to load projects if the user isn't logged in
    if (this.state.isAuthenticated) {
      this.props.api
        .getProjects()
        .then(projects => {
          this.setState({
            projects: projects.map(project => ({
              ...project,
<<<<<<< HEAD
              url: `/projects/${project.project_id}`
=======
              url: `/projects/${project.id}`,
              thumbnailUrl: project && project.images && project.images.preview && project.images.preview.url
>>>>>>> 0fdc3ec3
            })),
            loading: false
          });
        })
        .catch(error => {
          console.error(error);

          if (error.response && error.response.status === 401) {
            // User has an invalid auth token. Prompt them to login again.
            this.props.api.logout();
            return this.props.history.push("/login", { from: "/projects" });
          }

          this.setState({ error, loading: false });
        });
    }
  }

  onDeleteProject = project => {
    this.props.api
      .deleteProject(project.project_id)
      .then(() => this.setState({ projects: this.state.projects.filter(p => p.project_id !== project.project_id) }))
      .catch(error => this.setState({ error }));
  };

  renderContextMenu = props => {
    return (
      <ContextMenu id={contextMenuId}>
        <MenuItem onClick={e => this.onDeleteProject(props.trigger.project, e)}>Delete Project</MenuItem>
      </ContextMenu>
    );
  };

  ProjectContextMenu = connectMenu(contextMenuId)(this.renderContextMenu);

  render() {
    const { error, loading, projects, isAuthenticated } = this.state;

    let content;

    if (loading) {
      content = (
        <LoadingContainer>
          <Loading message="Loading projects..." />
        </LoadingContainer>
      );
    } else {
      content = <ProjectGrid projects={projects} newProjectUrl="/projects/templates" contextMenuId={contextMenuId} />;
    }

    const ProjectContextMenu = this.ProjectContextMenu;

    const topTemplates = [];

    for (let i = 0; i < templates.length && i < 4; i++) {
      topTemplates.push(templates[i]);
    }

    return (
      <>
        <NavBar />
        <main>
          {!isAuthenticated || (projects.length === 0 && !loading) ? (
            <ProjectsSection>
              <WelcomeContainer>
                <h1>Welcome to Spoke</h1>
                <h2>
                  If you&#39;re new here we recommend going through the tutorial. Otherwise, jump right in and create a
                  project from scratch or one of our templates.
                </h2>
                <MediumButton as={Link} to="/projects/tutorial">
                  Start Tutorial
                </MediumButton>
              </WelcomeContainer>
            </ProjectsSection>
          ) : (
            <LatestUpdate />
          )}
          <ProjectsSection>
            <ProjectsContainer>
              <ProjectsHeader>
                <h1>Projects</h1>
                <MediumButton as={Link} to="/projects/create">
                  New Project
                </MediumButton>
              </ProjectsHeader>
              {error && <ErrorMessage>{error.message || "There was an unknown error."}</ErrorMessage>}
              {content}
            </ProjectsContainer>
          </ProjectsSection>
          <ProjectContextMenu />
        </main>
        <Footer />
      </>
    );
  }
}

export default withApi(ProjectsPage);<|MERGE_RESOLUTION|>--- conflicted
+++ resolved
@@ -102,12 +102,8 @@
           this.setState({
             projects: projects.map(project => ({
               ...project,
-<<<<<<< HEAD
-              url: `/projects/${project.project_id}`
-=======
               url: `/projects/${project.id}`,
               thumbnailUrl: project && project.images && project.images.preview && project.images.preview.url
->>>>>>> 0fdc3ec3
             })),
             loading: false
           });
