import { Box3, Sphere, PropertyBinding } from "three";
import Model from "../objects/Model";
import EditorNodeMixin from "./EditorNodeMixin";
import { setStaticMode, StaticModes } from "../StaticMode";

export default class ModelNode extends EditorNodeMixin(Model) {
  static nodeName = "Model";

  static legacyComponentName = "gltf-model";

  static initialElementProps = {
    scaleToFit: true,
    src: "https://sketchfab.com/models/a4c500d7358a4a199b6a5cd35f416466"
  };

  static async deserialize(editor, json, loadAsync) {
    const node = await super.deserialize(editor, json);

    loadAsync(
      (async () => {
        const { src, attribution } = json.components.find(c => c.name === "gltf-model").props;

        await node.load(src);

        // Legacy, might be a raw string left over before switch to JSON.
        if (attribution && typeof attribution === "string") {
          const [name, author] = attribution.split(" by ");
          node.attribution = { name, author };
        } else {
          node.attribution = attribution;
        }

        node.collidable = !!json.components.find(c => c.name === "collidable");
        node.walkable = !!json.components.find(c => c.name === "walkable");

        const loopAnimationComponent = json.components.find(c => c.name === "loop-animation");

        if (loopAnimationComponent && loopAnimationComponent.props) {
          const { clip, activeClipIndex } = loopAnimationComponent.props;

          if (activeClipIndex !== undefined) {
            node.activeClipIndex = loopAnimationComponent.props.activeClipIndex;
          } else if (clip !== undefined && node.model && node.model.animations) {
            // DEPRECATED: Old loop-animation component stored the clip name rather than the clip index
            node.activeClipIndex = node.model.animations.findIndex(animation => animation.name === clip);
          }
        }

        const shadowComponent = json.components.find(c => c.name === "shadow");

        if (shadowComponent) {
          node.castShadow = shadowComponent.props.cast;
          node.receiveShadow = shadowComponent.props.receive;
        }
      })()
    );

    return node;
  }

  constructor(editor) {
    super(editor);
    this.attribution = null;
    this._canonicalUrl = "";
    this.collidable = true;
    this.walkable = true;
    this.scaleToFit = false;
    this.boundingBox = new Box3();
    this.boundingSphere = new Sphere();
  }

  // Overrides Model's src property and stores the original (non-resolved) url.
  get src() {
    return this._canonicalUrl;
  }

  // When getters are overridden you must also override the setter.
  set src(value) {
    this.load(value).catch(console.error);
  }

  // Overrides Model's loadGLTF method and uses the Editor's gltf cache.
  async loadGLTF(src) {
    const gltf = await this.editor.gltfCache.get(src);

    const sketchfabExtras = gltf.asset && gltf.asset.extras;

    if (sketchfabExtras) {
      const name = sketchfabExtras.title;
      const author = sketchfabExtras.author.replace(/ \(http.+\)/, "");
      const url = sketchfabExtras.source || this._canonicalUrl;
      gltf.scene.name = name;
      this.attribution = { name, author, url };
    }

    return gltf;
  }

  // Overrides Model's load method and resolves the src url before loading.
  async load(src) {
    const nextSrc = src || "";

    if (nextSrc === this._canonicalUrl) {
      return;
    }

    this._canonicalUrl = nextSrc;
    this.attribution = null;

    if (this.model) {
      this.remove(this.model);
      this.model = null;
    }

    if (this.errorMesh) {
      this.remove(this.errorMesh);
      this.errorMesh = null;
    }

    this.showLoadingCube();

    try {
      const { accessibleUrl, files } = await this.editor.api.resolveMedia(src);

      await super.load(accessibleUrl);

      if (this.scaleToFit) {
        this.scale.set(1, 1, 1);

        if (this.model) {
          this.updateMatrixWorld();
          this.boundingBox.setFromObject(this.model);
          this.boundingBox.getBoundingSphere(this.boundingSphere);

          const diameter = this.boundingSphere.radius * 2;

          if ((diameter > 1000 || diameter < 0.1) && diameter !== 0) {
            // Scale models that are too big or to small to fit in a 1m bounding sphere.
            const scaleFactor = 1 / diameter;
            this.scale.set(scaleFactor, scaleFactor, scaleFactor);
          } else if (diameter > 20) {
            // If the bounding sphere of a model is over 20m in diameter, assume that the model was
            // exported with units as centimeters and convert to meters.
            this.scale.set(0.01, 0.01, 0.01);
          }
        }

        // Clear scale to fit property so that the swapped model maintains the same scale.
        this.scaleToFit = false;
      }

<<<<<<< HEAD
      this.editor.emit("objectsChanged", [this]);
=======
      if (this.model) {
        this.model.traverse(object => {
          if (object.material && object.material.isMeshStandardMaterial) {
            object.material.envMap = this.editor.scene.environmentMap;
            object.material.needsUpdate = true;
          }
        });
      }

      this.updateStaticModes();

      this.editor.signals.objectChanged.dispatch(this);
>>>>>>> f02463d5

      if (files) {
        // Revoke any object urls from the SketchfabZipLoader.
        // for (const key in files) {
        //   URL.revokeObjectURL(files[key]);
        // }
      }
    } catch (e) {
      console.error(e);
    }

    this.hideLoadingCube();

    if (!this.model) {
      return this;
    }

    return this;
  }

  updateStaticModes() {
    if (!this.model) return;

    setStaticMode(this.model, StaticModes.Static);

    if (this.model.animations.length > 0) {
      for (const animation of this.model.animations) {
        for (const track of animation.tracks) {
          const { nodeName: uuid } = PropertyBinding.parseTrackName(track.name);
          const animatedNode = this.model.getObjectByProperty("uuid", uuid);

          if (!animatedNode) {
            throw new Error(
              `Model.updateStaticModes: model with url "${this._canonicalUrl}" has an invalid animation "${animation.name}"`
            );
          }

          setStaticMode(animatedNode, StaticModes.Dynamic);
        }
      }
    }
  }

  serialize() {
    const components = {
      "gltf-model": {
        src: this._canonicalUrl,
        attribution: this.attribution
      },
      shadow: {
        cast: this.castShadow,
        receive: this.receiveShadow
      }
    };

    if (this.activeClipIndex !== -1) {
      components["loop-animation"] = {
        activeClipIndex: this.activeClipIndex
      };
    }

    if (this.collidable) {
      components.collidable = {};
    }

    if (this.walkable) {
      components.walkable = {};
    }

    return super.serialize(components);
  }

  copy(source, recursive = true) {
    super.copy(source, recursive);

    if (source.loadingCube) {
      this.scaleToFit = source.scaleToFit;
      this.load(source.src);
    } else {
      this.updateStaticModes();
      this._canonicalUrl = source._canonicalUrl;
    }

    this.attribution = source.attribution;
    this.collidable = source.collidable;
    this.walkable = source.walkable;
    return this;
  }

  prepareForExport(ctx) {
    super.prepareForExport();
    this.addGLTFComponent("shadow", {
      cast: this.castShadow,
      receive: this.receiveShadow
    });

    // TODO: Support exporting more than one active clip.
    if (this.activeClip) {
      const activeClipIndex = ctx.animations.indexOf(this.activeClip);

      if (activeClipIndex === -1) {
        throw new Error(
          `Error exporting model "${this.name}" with url "${this._canonicalUrl}". Animation could not be found.`
        );
      } else {
        this.addGLTFComponent("loop-animation", {
          activeClipIndex: activeClipIndex
        });
      }
    }
  }
}<|MERGE_RESOLUTION|>--- conflicted
+++ resolved
@@ -149,9 +149,6 @@
         this.scaleToFit = false;
       }
 
-<<<<<<< HEAD
-      this.editor.emit("objectsChanged", [this]);
-=======
       if (this.model) {
         this.model.traverse(object => {
           if (object.material && object.material.isMeshStandardMaterial) {
@@ -163,8 +160,7 @@
 
       this.updateStaticModes();
 
-      this.editor.signals.objectChanged.dispatch(this);
->>>>>>> f02463d5
+      this.editor.emit("objectsChanged", [this]);
 
       if (files) {
         // Revoke any object urls from the SketchfabZipLoader.
