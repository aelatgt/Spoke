import React, { Component } from "react";
import PropTypes from "prop-types";
import { DragDropContextProvider } from "react-dnd";
import HTML5Backend from "react-dnd-html5-backend";
import { MosaicWindow } from "react-mosaic-component";
import { HotKeys } from "react-hotkeys";
import Modal from "react-modal";
import { MosaicWithoutDragDropContext } from "react-mosaic-component";
import MenuBarContainer from "./MenuBarContainer";
import FileDialogModalContainer from "./FileDialogModalContainer";
import ViewportPanelContainer from "./ViewportPanelContainer";
import HierarchyPanelContainer from "./HierarchyPanelContainer";
import PropertiesPanelContainer from "./PropertiesPanelContainer";
import AssetExplorerPanelContainer from "./AssetExplorerPanelContainer";
import ViewportToolbarContainer from "./ViewportToolbarContainer";
import PanelToolbar from "../components/PanelToolbar";
import { withProject } from "./ProjectContext";
import { withEditor } from "./EditorContext";
<<<<<<< HEAD
import styles from "./EditorContainer.scss";
=======
import { last } from "../utils";
import styles from "../common.scss";
>>>>>>> 3c490338

class EditorContainer extends Component {
  static defaultProps = {
    initialPanels: {
      direction: "column",
      first: {
        direction: "row",
        first: {
          direction: "row",
          first: "hierarchy",
          second: "viewport",
          splitPercentage: 33.333
        },
        second: "properties",
        splitPercentage: 75
      },
      second: "assetExplorer",
      splitPercentage: 70
    }
  };

  static propTypes = {
    initialPanels: PropTypes.object,
    editor: PropTypes.object,
    project: PropTypes.object
  };

  constructor(props) {
    super(props);

    window.addEventListener("resize", this.onWindowResize, false);

    this.state = {
      registeredPanels: {
        hierarchy: {
          component: HierarchyPanelContainer,
          windowProps: {
            title: "Hierarchy",
            toolbarControls: PanelToolbar
          }
        },
        viewport: {
          component: ViewportPanelContainer,
          windowProps: {
            title: "Viewport",
            toolbarControls: ViewportToolbarContainer(),
            draggable: true
          }
        },
        properties: {
          component: PropertiesPanelContainer,
          windowProps: {
            title: "Properties",
            toolbarControls: PanelToolbar
          }
        },
        assetExplorer: {
          component: AssetExplorerPanelContainer,
          windowProps: {
            title: "Asset Explorer",
            toolbarControls: PanelToolbar
          }
        }
      },
      openModal: null,
      keyMap: {
        translateTool: "w",
        rotateTool: "e",
        scaleTool: "r",
        delete: ["del", "backspace"],
        duplicate: ["ctrl+d", "command+d"],
        save: ["ctrl+s", "command+s"],
        saveAs: ["ctrl+shift+s", "command+shift+s"],
        undo: ["ctrl+z", "command+z"],
        redo: ["ctrl+shift+z", "command+shift+z"],
        bundle: ["ctrl+b", "command+b"]
      },
      menus: [
        {
          name: "File",
          items: [
            {
              name: "New Scene",
              action: () => console.log("New Scene")
            },
            {
              name: "Save Scene",
              action: () => console.log("Save Scene")
            },
            {
              name: "Save Scene As...",
              action: () => console.log("Save Scene As...")
            },
            {
              name: "Export Scene...",
              action: () => console.log("Export Scene...")
            }
          ]
        },
        {
          name: "Help",
          items: [
            {
              name: "Keyboard Shortcuts",
              action: () => console.log("Keyboard Shortcuts")
            },
            {
              name: "Getting Started",
              action: () => console.log("Getting Started")
            },
            {
              name: "Documentation",
              action: () => console.log("Documentation")
            }
          ]
        }
      ],
      globalHotKeyHandlers: {
        undo: this.onUndo,
        redo: this.onRedo,
        save: this.onSave,
        saveAs: this.onSaveAs,
        bundle: this.onOpenBundleModal
      }
    };
  }

  componentDidMount() {
    this.props.editor.signals.windowResize.dispatch();
    this.props.editor.signals.popScene.add(this.onPopScene);
    this.props.editor.signals.openScene.add(this.onOpenScene);
    this.props.editor.signals.sceneGraphChanged.add(this.onSceneChanged);
    this.props.project.addListener("change", path => {
      const url = new URL(path, window.location).href;
      this.props.editor.signals.fileChanged.dispatch(url);
    });
  }

  componentDidUpdate(prevProps) {
    if (this.props.project !== prevProps.project && prevProps.project) {
      prevProps.project.close();
    }
  }

  componentWillUnmount() {
    if (this.props.project) {
      this.props.project.close();
    }

    window.removeEventListener("resize", this.onWindowResize, false);
  }

  onWindowResize = () => {
    this.props.editor.signals.windowResize.dispatch();
  };

  onPanelChange = () => {
    this.props.editor.signals.windowResize.dispatch();
  };

  onCloseModal = () => {
    this.setState({
      openModal: null
    });
  };

  onUndo = () => {
    this.props.editor.undo();
  };

  onRedo = () => {
    this.props.editor.redo();
  };

  openSaveAsDialog(onSave) {
    this.setState({
      openModal: {
        component: FileDialogModalContainer,
        shouldCloseOnOverlayClick: true,
        props: {
          title: "Save scene as...",
          confirmButtonLabel: "Save as...",
          filter: ".scene",
          onConfirm: onSave,
          onCancel: this.onCloseModal
        }
      }
    });
  }

  onSave = async e => {
    e.preventDefault();

    if (!this.props.editor.sceneURI || this.props.editor.sceneURI.endsWith(".gltf")) {
      this.openSaveAsDialog(this.exportAndSaveScene);
    } else {
      this.exportAndSaveScene(this.props.editor.sceneURI);
    }
  };

  onSaveAs = e => {
    e.preventDefault();
    this.openSaveAsDialog(this.exportAndSaveScene);
  };

  exportAndSaveScene = async sceneURI => {
    try {
      const serializedScene = this.props.editor.serializeScene(sceneURI);
      await this.props.project.writeJSON(sceneURI, serializedScene);

      this.props.editor.setSceneURI(sceneURI);
      this.props.editor.sceneInfo.modified = false;
      this.setState({
        openModal: null
      });
    } catch (e) {
      throw e;
    }
  };

  onOpenBundleModal = e => {
    e.preventDefault();

    if (!this.props.editor.sceneURI) {
      console.warn("TODO: save scene before bundling instead of doing nothing");
      return;
    }

    this.setState({
      openModal: {
        component: FileDialogModalContainer,
        shouldCloseOnOverlayClick: true,
        props: {
          title: "Select glTF bundle output directory",
          confirmButtonLabel: "Bundle scene...",
          directory: true,
          onConfirm: this.onBundle,
          onCancel: this.onCloseModal
        }
      }
    });
  };

  onBundle = async outputPath => {
    await this.props.project.bundleScene(this.props.editor.scene.name, "0.1.0", this.props.editor.sceneURI, outputPath);
    this.setState({ openModal: null });
  };

  onSceneChanged = () => {
    document.title = `Hubs Editor - ${this.props.editor.scene.name}*`;
  };

  confirmSceneChange = () => {
    return (
      !this.props.editor.sceneModified() ||
      confirm("This scene has unsaved changes. Do you really want to really want to change scenes without saving?")
    );
  };

  onPopScene = () => {
    if (!this.confirmSceneChange()) return;
    this.props.editor.popScene();
  };

  onOpenScene = uri => {
    const uriPath = new URL(this.props.editor.sceneURI, window.location);
    if (uriPath.pathname === uri) return;
    if (!this.confirmSceneChange()) return;

    const url = new URL(uri, window.location);

    this.props.editor
      .openRootScene(url.href)
      .then(scene => {
        document.title = `Hubs Editor - ${scene.name}`;
      })
      .catch(e => {
        console.error(e);
      });
  };

  renderPanel = (panelId, path) => {
    const panel = this.state.registeredPanels[panelId];

    return (
      <MosaicWindow path={path} {...panel.windowProps}>
        <panel.component {...panel.props} />
      </MosaicWindow>
    );
  };

  render() {
    const { openModal, menus } = this.state;

    const { initialPanels } = this.props;

    return (
      <DragDropContextProvider backend={HTML5Backend}>
        <HotKeys keyMap={this.state.keyMap} handlers={this.state.globalHotKeyHandlers} className={styles.flexColumn}>
          <MenuBarContainer menus={menus} />
          <MosaicWithoutDragDropContext
            className="mosaic-theme"
            renderTile={this.renderPanel}
            initialValue={initialPanels}
            onChange={this.onPanelChange}
          />
          <Modal
            ariaHideApp={false}
            isOpen={!!openModal}
            onRequestClose={this.onCloseModal}
            shouldCloseOnOverlayClick={openModal && openModal.shouldCloseOnOverlayClick}
            className="Modal"
            overlayClassName="Overlay"
          >
            {openModal && <openModal.component {...openModal.props} />}
          </Modal>
        </HotKeys>
      </DragDropContextProvider>
    );
  }
}

export default withProject(withEditor(EditorContainer));<|MERGE_RESOLUTION|>--- conflicted
+++ resolved
@@ -16,12 +16,7 @@
 import PanelToolbar from "../components/PanelToolbar";
 import { withProject } from "./ProjectContext";
 import { withEditor } from "./EditorContext";
-<<<<<<< HEAD
-import styles from "./EditorContainer.scss";
-=======
-import { last } from "../utils";
 import styles from "../common.scss";
->>>>>>> 3c490338
 
 class EditorContainer extends Component {
   static defaultProps = {
