--- conflicted
+++ resolved
@@ -137,13 +137,9 @@
         }
       );
     } else {
-<<<<<<< HEAD
       this.props.project.writeJSON(component.src.path, component.props);
-=======
-      this.props.project.writeJSON(component.src, component.props);
       component.modified = false;
       this.props.editor.signals.objectChanged.dispatch(this.state.object);
->>>>>>> e6ce2928
     }
   };
 
