import signals from "signals";
import last from "lodash.last";

import THREE from "../vendor/three";
import History from "./History";
import Storage from "./Storage";
import Viewport from "./Viewport";
import RemoveObjectCommand from "./commands/RemoveObjectCommand";
import AddObjectCommand from "./commands/AddObjectCommand";
import { Components } from "./components";
import SceneReferenceComponent from "./components/SceneReferenceComponent";
import { loadScene, loadSerializedScene, serializeScene } from "./SceneLoader";
import DirectionalLightComponent from "./components/DirectionalLightComponent";

/**
 * @author mrdoob / http://mrdoob.com/
 */
export default class Editor {
  constructor() {
    this.DEFAULT_CAMERA = new THREE.PerspectiveCamera(50, 1, 0.01, 1000);
    this.DEFAULT_CAMERA.name = "Camera";
    this.DEFAULT_CAMERA.position.set(0, 5, 10);
    this.DEFAULT_CAMERA.lookAt(new THREE.Vector3());

    const Signal = signals.Signal;

    this.signals = {
      // script

      editScript: new Signal(),

      // player

      startPlayer: new Signal(),
      stopPlayer: new Signal(),

      // actions

      showModal: new Signal(),

      openScene: new Signal(),
      popScene: new Signal(),

      // notifications

      editorCleared: new Signal(),

      savingStarted: new Signal(),
      savingFinished: new Signal(),

      themeChanged: new Signal(),

      deleteSelectedObject: new Signal(),

      transformModeChanged: new Signal(),
      snapToggled: new Signal(),
      spaceChanged: new Signal(),
      viewportInitialized: new Signal(),
      rendererChanged: new Signal(),

      sceneBackgroundChanged: new Signal(),
      sceneFogChanged: new Signal(),
      sceneGraphChanged: new Signal(),
      sceneSet: new Signal(),

      cameraChanged: new Signal(),

      geometryChanged: new Signal(),

      objectSelected: new Signal(),
      objectFocused: new Signal(),

      objectAdded: new Signal(),
      objectChanged: new Signal(),
      objectRemoved: new Signal(),

      helperAdded: new Signal(),
      helperRemoved: new Signal(),

      materialChanged: new Signal(),

      scriptAdded: new Signal(),
      scriptChanged: new Signal(),
      scriptRemoved: new Signal(),

      windowResize: new Signal(),

      showGridChanged: new Signal(),
      refreshSidebarObject3D: new Signal(),
      historyChanged: new Signal(),

      fileChanged: new Signal()
    };

    this.history = new History(this);
    this.storage = new Storage();

    this.camera = this.DEFAULT_CAMERA.clone();

    this.openFile = null;

    this.scenes = [];

    const initialSceneInfo = {
      uri: null,
      obj: new THREE.Scene(),
      modified: false
    };
    initialSceneInfo.obj.name = "Scene";
    initialSceneInfo.obj.background = new THREE.Color(0xaaaaaa);
    this.scenes.push(initialSceneInfo);

    this.scene = initialSceneInfo.obj;

    this.signals.sceneGraphChanged.add(() => {
      last(this.scenes).modified = true;
    });

    this.sceneHelpers = new THREE.Scene();

    this.object = {};
    this.geometries = {};
    this.materials = {};
    this.textures = {};
    this.scripts = {};

    this.selected = null;
    this.helpers = {};

    this.viewport = null;

    this.components = new Map();

    for (const componentClass of Components) {
      this.registerComponent(componentClass);
    }

    this.fileDependencies = new Map();

    this.initNewScene();

    this.signals.fileChanged.add(this.onFileChanged);
  }

  onWindowResize = () => {
    this.signals.windowResize.dispatch();
  };

  onFileChanged = url => {
    const dependencies = this.fileDependencies.get(url);

    if (dependencies) {
      for (const dependency of dependencies) {
        if (this.getComponent(dependency, SceneReferenceComponent.componentName)) {
          this.loadSceneReference(url, dependency);
        } else {
          this.reloadScene();
        }
      }
    }
  };

  setTheme(value) {
    document.getElementById("theme").href = value;

    this.signals.themeChanged.dispatch(value);
  }

  createRenderer(canvas) {
    this.canvas = canvas;

    const renderer = new THREE.WebGLRenderer({
      canvas
    });
    renderer.shadowMap.enabled = true;

    this.viewport = new Viewport(this);
    this.signals.viewportInitialized.dispatch(this.viewport);

    this.signals.rendererChanged.dispatch(renderer);
  }

  //

  popScene() {
    this.scenes.pop();
    const { uri, obj } = last(this.scenes);
    this.setSceneURI(uri);
    this.setScene(obj);
  }

  setSceneURI(uri) {
    const sceneInfo = last(this.scenes);
    sceneInfo.uri = uri;
  }

<<<<<<< HEAD
  _loadAndSetScene(url) {
    return loadScene(url, this.gltfComponents, true).then(scene => {
      this.scenes.push({ uri: url, obj: scene });
      this.setScene(scene);
      return scene;
    });
  }

  editScenePrefab(url) {
    this._loadAndSetScene(url);
=======
  openScene(url) {
    this.breadCrumbs = [];
    return this.loadScene(url);
>>>>>>> 2171a058
  }

  openRootScene(url) {
    this.scenes = [];
    return this._loadAndSetScene(url);
  }

  setScene(scene) {
    this.scene = scene;
    this.signals.sceneSet.dispatch();
  }

<<<<<<< HEAD
  sceneModified() {
    return last(this.scenes).modified;
=======
  initNewScene() {
    this.addComponent(this.scene, DirectionalLightComponent.componentName);

    this.scene.traverse(child => {
      this.addHelper(child, this.scene);
    });
  }

  async loadScene(url) {
    // Remove existing gltf dependency
    const prevDependencies = this.fileDependencies.get(this.scene.userData._url);

    if (prevDependencies) {
      prevDependencies.delete(this.scene);
    }

    this.signals.sceneGraphChanged.active = false;
    this.clear();

    const scene = await loadScene(url, this.addComponent, true);

    this.scene.userData._url = url;
    this.setScene(scene);

    // Add gltf dependency
    const gltfDependencies = this.fileDependencies.get(url) || new Set();
    gltfDependencies.add(this.scene);
    this.fileDependencies.set(url, gltfDependencies);

    this.breadCrumbs.push({});
    this.setSceneURI(url);

    return scene;
  }

  async loadSceneReference(url, parent) {
    this.removeSceneRefDependency(parent);

    const scene = await loadScene(url, this.addComponent, false);
    scene.userData._dontShowInHierarchy = true;
    scene.userData._sceneReference = url;

    scene.traverse(child => {
      Object.defineProperty(child.userData, "selectionRoot", { value: parent, enumerable: false });
    });

    this.signals.objectAdded.dispatch(scene);

    parent.add(scene);
    this.signals.sceneGraphChanged.dispatch();

    // Add gltf dependency
    const gltfDependencies = this.fileDependencies.get(url) || new Set();
    gltfDependencies.add(parent);
    this.fileDependencies.set(url, gltfDependencies);

    return scene;
  }

  removeSceneRefDependency(object) {
    const sceneRefComponent = this.getComponent(object, SceneReferenceComponent.componentName);

    if (sceneRefComponent) {
      const dependencies = this.fileDependencies.get(sceneRefComponent.getProperty("src"));

      if (dependencies) {
        dependencies.delete(object);
      }
    }
  }

  async reloadScene() {
    const sceneURL = this.scene.userData._url;
    const sceneDef = serializeScene(this.scene, sceneURL);
    const scene = await loadSerializedScene(sceneDef, sceneURL, this.addComponent, true);

    this.signals.sceneGraphChanged.active = false;
    this.clear();
    this.signals.sceneGraphChanged.active = true;
    this.setScene(scene);

    return scene;
  }

  serializeScene(sceneURL) {
    return serializeScene(this.scene, sceneURL || this.scene.userData._url);
  }

  popBreadCrumb() {
    this.breadCrumbs.pop();
    const { uri } = this.breadCrumbs[this.breadCrumbs.length - 1];
    this.setSceneURI(uri);
    loadScene(uri, this.gltfComponents, true).then(this.setScene.bind(this));
>>>>>>> 2171a058
  }

  //

  addObject(object, parent) {
    const scope = this;

    object.userData._saveParent = true;
    object.traverse(child => {
      if (child.geometry !== undefined) scope.addGeometry(child.geometry);
      if (child.material !== undefined) scope.addMaterial(child.material);

      scope.addHelper(child, object);
    });

    if (parent !== undefined) {
      parent.add(object);
    } else {
      this.scene.add(object);
    }

    this.signals.objectAdded.dispatch(object);
    this.signals.sceneGraphChanged.dispatch();
  }

  moveObject(object, parent, before) {
    if (parent === undefined) {
      parent = this.scene;
    }

    parent.add(object);

    // sort children array

    if (before !== undefined) {
      const index = parent.children.indexOf(before);
      parent.children.splice(index, 0, object);
      parent.children.pop();
    }

    this.signals.sceneGraphChanged.dispatch();
  }

  nameObject(object, name) {
    object.name = name;
    this.signals.sceneGraphChanged.dispatch();
  }

  removeObject(object) {
    if (object.parent === null) return; // avoid deleting the camera or scene

    object.traverse(child => {
      this.removeHelper(child);
      this.removeSceneRefDependency(child);
    });

    object.parent.remove(object);

    this.signals.objectRemoved.dispatch(object);
    this.signals.sceneGraphChanged.dispatch();
  }

  addGeometry(geometry) {
    this.geometries[geometry.uuid] = geometry;
  }

  setGeometryName(geometry, name) {
    geometry.name = name;
    this.signals.sceneGraphChanged.dispatch();
  }

  addMaterial(material) {
    this.materials[material.uuid] = material;
  }

  setMaterialName(material, name) {
    material.name = name;
    this.signals.sceneGraphChanged.dispatch();
  }

  addTexture(texture) {
    this.textures[texture.uuid] = texture;
  }

  exportScene() {
    return new Promise((resolve, reject) => {
      try {
        const gltfExporter = new THREE.GLTFExporter();
        gltfExporter.parseParts(this.scene, resolve, {
          trs: true,
          embedImages: false
        });
      } catch (e) {
        reject(e);
      }
    });
  }

  //

  addHelper = (function() {
    const geometry = new THREE.SphereBufferGeometry(2, 4, 2);
    const material = new THREE.MeshBasicMaterial({ color: 0xff0000, visible: false });

    return function(object, selectionRoot) {
      if (this.helpers[object.id]) return;
      let helper;

      if (object instanceof THREE.Camera) {
        helper = new THREE.CameraHelper(object, 1);
      } else if (object instanceof THREE.PointLight) {
        helper = new THREE.PointLightHelper(object, 1);
      } else if (object instanceof THREE.DirectionalLight) {
        helper = new THREE.DirectionalLightHelper(object, 1);
      } else if (object instanceof THREE.SpotLight) {
        helper = new THREE.SpotLightHelper(object, 1);
      } else if (object instanceof THREE.HemisphereLight) {
        helper = new THREE.HemisphereLightHelper(object, 1);
      } else if (object instanceof THREE.SkinnedMesh) {
        helper = new THREE.SkeletonHelper(object);
      } else {
        // no helper for this object type
        return;
      }

      const picker = new THREE.Mesh(geometry, material);
      picker.name = "picker";
      picker.userData._selectionRoot = selectionRoot;
      helper.add(picker);

      this.sceneHelpers.add(helper);
      this.helpers[selectionRoot.id] = helper;

      this.signals.helperAdded.dispatch(helper);
    };
  })();

  removeHelper(object) {
    if (this.helpers[object.id] !== undefined) {
      const helper = this.helpers[object.id];
      helper.parent.remove(helper);

      delete this.helpers[object.id];

      this.signals.helperRemoved.dispatch(helper);
    }
  }

  //

  addScript(object, script) {
    if (this.scripts[object.uuid] === undefined) {
      this.scripts[object.uuid] = [];
    }

    this.scripts[object.uuid].push(script);

    this.signals.scriptAdded.dispatch(script);
  }

  removeScript(object, script) {
    if (this.scripts[object.uuid] === undefined) return;

    const index = this.scripts[object.uuid].indexOf(script);

    if (index !== -1) {
      this.scripts[object.uuid].splice(index, 1);
    }

    this.signals.scriptRemoved.dispatch(script);
  }

  //

  registerComponent(componentClass) {
    const { componentName } = componentClass;

    if (this.components.has(componentName)) {
      throw new Error(`${componentName} already registered`);
    }

    this.components.set(componentName, componentClass);
  }

  addComponent = (object, componentName, props, skipSave) => {
    let component;

    if (this.components.has(componentName)) {
      component = this.components.get(componentName).inflate(object, props);

      if (componentName === SceneReferenceComponent.componentName && props.src) {
        this.loadSceneReference(props.src, object);
      }
    } else {
      component = {
        name: componentName,
        props
      };

      if (object.userData._components === undefined) {
        object.userData._components = [];
      }

      object.userData._components.push(component);
    }

    component.shouldSave = !skipSave;

    return component;
  };

  removeComponent(object, componentName) {
    if (this.components.has(componentName)) {
      if (componentName === SceneReferenceComponent.componentName) {
        this.removeSceneRefDependency(object);
      }

      this.components.get(componentName).deflate(object);
    } else {
      if (object.userData._components === undefined) {
        return;
      }

      const index = object.userData._components.findIndex(({ name }) => name === componentName);
      object.userData._components.splice(index, 1);
    }
  }

  getComponent(object, componentName) {
    if (this.components.has(componentName)) {
      return this.components.get(componentName).getComponent(object);
    } else {
      return object.userData._components.find(({ name }) => name === componentName);
    }
  }

  getComponentProperty(object, componentName, propertyName) {
    if (this.components.has(componentName)) {
      return this.getComponent(object, componentName).getProperty(propertyName);
    } else {
      return this.getComponent(object, componentName)[propertyName];
    }
  }

  updateComponentProperty(object, componentName, propertyName, value) {
    const component = this.getComponent(object, componentName);

    let result;

    if (this.components.has(componentName)) {
      result = component.updateProperty(propertyName, value);

      if (componentName === SceneReferenceComponent.componentName && propertyName === "src") {
        this.loadSceneReference(value, object);
      }
    } else {
      result = component[propertyName] = value;
    }

    return result;
  }

  //

  getObjectMaterial(object, slot) {
    let material = object.material;

    if (Array.isArray(material)) {
      material = material[slot];
    }

    return material;
  }

  setObjectMaterial(object, slot, newMaterial) {
    if (Array.isArray(object.material)) {
      object.material[slot] = newMaterial;
    } else {
      object.material = newMaterial;
    }
  }

  //

  select(object) {
    if (this.selected === object) return;

    this.selected = object;

    this.signals.objectSelected.dispatch(object);
  }

  selectById(id) {
    if (id === this.scene.id) {
      this.select(this.scene);
      return;
    }

    if (id === this.camera.id) {
      this.select(this.camera);
      return;
    }

    this.select(this.scene.getObjectById(id, true));
  }

  selectByUuid(uuid) {
    const scope = this;

    this.scene.traverse(function(child) {
      if (child.uuid === uuid) {
        scope.select(child);
      }
    });
  }

  deselect() {
    this.select(null);
  }

  focus(object) {
    this.signals.objectFocused.dispatch(object);
  }

  focusById(id) {
    this.focus(this.scene.getObjectById(id, true));
  }

  deleteObject(object) {
    this.execute(new RemoveObjectCommand(object));
  }

  deleteSelectedObject() {
    this.deleteObject(this.selected);
  }

  _cloneAndInflate(object, root) {
    const clone = object.clone(false);
    if (clone.userData._components) {
      for (const component of clone.userData._components) {
        this.addComponent(clone, component.name, component.props);
      }
    }
    if (!root) root = clone;
    for (const child of object.children) {
      if (child.userData._inflated) continue;
      const childClone = this._cloneAndInflate(child, root);
      clone.add(childClone);
      Object.defineProperty(childClone.userData, "_selectionRoot", { value: root, enumerable: false });
    }
    return clone;
  }

  duplicateObject(object) {
    const clone = this._cloneAndInflate(object);
    this.execute(new AddObjectCommand(clone, object.parent));
  }

  duplicateSelectedObject() {
    this.duplicateObject(this.selected);
  }

  clear() {
    this.history.clear();
    this.storage.clear();

    this.camera.copy(this.DEFAULT_CAMERA);
    this.scene.fog = null;

    this.scene.traverse(this.removeHelper.bind(this));

    const objects = this.scene.children;

    while (objects.length > 0) {
      this.removeObject(objects[0]);
    }

    this.geometries = {};
    this.materials = {};
    this.textures = {};
    this.scripts = {};

    this.deselect();

    this.signals.editorCleared.dispatch();
  }

  //

  fromJSON(json) {
    const loader = new THREE.ObjectLoader();

    // backwards

    if (json.scene === undefined) {
      this.setScene(loader.parse(json));
      return;
    }

    const camera = loader.parse(json.camera);

    this.camera.copy(camera);
    this.camera.aspect = this.DEFAULT_CAMERA.aspect;
    this.camera.updateProjectionMatrix();

    this.history.fromJSON(json.history);
    this.scripts = json.scripts;

    this.setScene(loader.parse(json.scene));
  }

  toJSON() {
    // scripts clean up

    const scene = this.scene;
    const scripts = this.scripts;

    for (const key in scripts) {
      const script = scripts[key];

      if (script.length === 0 || scene.getObjectByProperty("uuid", key) === undefined) {
        delete scripts[key];
      }
    }

    //

    return {
      metadata: {},
      project: {
        gammaInput: this.config.getKey("project/renderer/gammaInput"),
        gammaOutput: this.config.getKey("project/renderer/gammaOutput"),
        shadows: this.config.getKey("project/renderer/shadows"),
        vr: this.config.getKey("project/vr")
      },
      camera: this.camera.toJSON(),
      scene: this.scene.toJSON(),
      scripts: this.scripts,
      history: this.history.toJSON()
    };
  }

  objectByUuid(uuid) {
    return this.scene.getObjectByProperty("uuid", uuid, true);
  }

  execute(cmd, optionalName) {
    this.history.execute(cmd, optionalName);
  }

  undo() {
    this.history.undo();
  }

  redo() {
    this.history.redo();
  }
}<|MERGE_RESOLUTION|>--- conflicted
+++ resolved
@@ -194,27 +194,13 @@
     sceneInfo.uri = uri;
   }
 
-<<<<<<< HEAD
-  _loadAndSetScene(url) {
-    return loadScene(url, this.gltfComponents, true).then(scene => {
-      this.scenes.push({ uri: url, obj: scene });
-      this.setScene(scene);
-      return scene;
-    });
-  }
-
   editScenePrefab(url) {
-    this._loadAndSetScene(url);
-=======
-  openScene(url) {
-    this.breadCrumbs = [];
-    return this.loadScene(url);
->>>>>>> 2171a058
+    this.loadScene(url);
   }
 
   openRootScene(url) {
     this.scenes = [];
-    return this._loadAndSetScene(url);
+    return this.loadScene(url);
   }
 
   setScene(scene) {
@@ -222,10 +208,10 @@
     this.signals.sceneSet.dispatch();
   }
 
-<<<<<<< HEAD
   sceneModified() {
     return last(this.scenes).modified;
-=======
+  }
+
   initNewScene() {
     this.addComponent(this.scene, DirectionalLightComponent.componentName);
 
@@ -242,12 +228,11 @@
       prevDependencies.delete(this.scene);
     }
 
-    this.signals.sceneGraphChanged.active = false;
-    this.clear();
-
     const scene = await loadScene(url, this.addComponent, true);
 
     this.scene.userData._url = url;
+    this.scenes.push({ uri: url, obj: scene });
+    this.setSceneURI(url);
     this.setScene(scene);
 
     // Add gltf dependency
@@ -255,9 +240,6 @@
     gltfDependencies.add(this.scene);
     this.fileDependencies.set(url, gltfDependencies);
 
-    this.breadCrumbs.push({});
-    this.setSceneURI(url);
-
     return scene;
   }
 
@@ -302,9 +284,6 @@
     const sceneDef = serializeScene(this.scene, sceneURL);
     const scene = await loadSerializedScene(sceneDef, sceneURL, this.addComponent, true);
 
-    this.signals.sceneGraphChanged.active = false;
-    this.clear();
-    this.signals.sceneGraphChanged.active = true;
     this.setScene(scene);
 
     return scene;
@@ -312,14 +291,6 @@
 
   serializeScene(sceneURL) {
     return serializeScene(this.scene, sceneURL || this.scene.userData._url);
-  }
-
-  popBreadCrumb() {
-    this.breadCrumbs.pop();
-    const { uri } = this.breadCrumbs[this.breadCrumbs.length - 1];
-    this.setSceneURI(uri);
-    loadScene(uri, this.gltfComponents, true).then(this.setScene.bind(this));
->>>>>>> 2171a058
   }
 
   //
