--- conflicted
+++ resolved
@@ -49,15 +49,7 @@
   }
 
   if (item.type === ItemTypes.Audio) {
-<<<<<<< HEAD
     content = <AudioPreview src={item.url}>{content}</AudioPreview>;
-=======
-    content = (
-      <AudioPreview src={item.url}>
-        <IconMediaGridItem iconComponent={item.iconComponent} onClick={onClickItem} label={item.label} {...rest} />
-      </AudioPreview>
-    );
->>>>>>> 1e37c7df
   }
 
   const [_dragProps, drag, preview] = useDrag({
