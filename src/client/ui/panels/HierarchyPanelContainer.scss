@import "../../theme";

:local(.hierarchyRoot) {
  outline: none;
  width: 100%;
  position: relative;
}

:local(.breadCrumb),:local(.ancestor) {
  display: block;
  width: 100%;
  border: none;
  padding: 4px;
  border-top: 1px solid $border;
  color: #737373;
  text-align: center;
  font-size: 14px;
}
:local(button.breadCrumb) {
  cursor: pointer;
  color: $text;
  background: $header;
  &[disabled] {
    cursor: auto;
  }
}


:local(.treeNode) {
  padding: 4px 5px;
}

:local(.conflictDisplay) {
  bottom: 2%;
  left: 50%;
  transform: translate(-50%, 0%);
  display: flex;
  flex-direction: column;
  align-content: space-between;
  flex-wrap: wrap;
  position: absolute;
<<<<<<< HEAD
  width: 80%;
=======
  width: 350px;
>>>>>>> ffabcc6c
}<|MERGE_RESOLUTION|>--- conflicted
+++ resolved
@@ -39,9 +39,5 @@
   align-content: space-between;
   flex-wrap: wrap;
   position: absolute;
-<<<<<<< HEAD
-  width: 80%;
-=======
   width: 350px;
->>>>>>> ffabcc6c
 }