import React, { Component } from "react";
import PropTypes from "prop-types";
import Select from "react-select";
import "../../vendor/react-select/index.scss";
import styles from "./PropertiesPanelContainer.scss";
import PropertyGroup from "../PropertyGroup";
import InputGroup from "../InputGroup";
import StringInput from "../inputs/StringInput";
import componentTypeMappings from "../../componentTypeMappings";
import { withEditor } from "../contexts/EditorContext";
import { withDialog } from "../contexts/DialogContext";
import FileDialog from "../dialogs/FileDialog";
import ErrorDialog from "../dialogs/ErrorDialog";
import ProgressDialog, { PROGRESS_DIALOG_DELAY } from "../dialogs/ProgressDialog";
import AddComponentDropdown from "../AddComponentDropdown";
<<<<<<< HEAD
import { getDisplayName } from "../../utils/get-display-name";
=======
import SetNameCommand from "../../editor/commands/SetNameCommand";

export function getDisplayName(name) {
  if (name.includes("-")) {
    return name
      .split("-")
      .map(([f, ...rest]) => f.toUpperCase() + rest.join(""))
      .join(" ");
  } else {
    const displayName = name.replace(/[A-Z]/g, " $&");
    return displayName[0].toUpperCase() + displayName.substr(1);
  }
}
>>>>>>> 95b8a71b

class PropertiesPanelContainer extends Component {
  static propTypes = {
    editor: PropTypes.object,
    showDialog: PropTypes.func.isRequired,
    hideDialog: PropTypes.func.isRequired
  };

  constructor(props) {
    super(props);

    this.state = {
      object: null,
      name: null
    };
  }

  componentDidMount() {
    this.props.editor.signals.objectSelected.add(this.onObjectSelected);
    this.props.editor.signals.transformChanged.add(this.onObjectChanged);
    this.props.editor.signals.objectChanged.add(this.onObjectChanged);
  }

  componentWillUnmount() {
    this.props.editor.signals.objectSelected.remove(this.onObjectSelected);
    this.props.editor.signals.transformChanged.remove(this.onObjectChanged);
    this.props.editor.signals.objectChanged.remove(this.onObjectChanged);
  }

  onObjectSelected = object => {
    this.setState({
      object,
      name: object && object.name
    });
  };

  onObjectChanged = object => {
    if (this.state.object === object) {
      this.setState({
        object,
        name: object.name
      });
    }
  };

  onUpdateName = name => {
    this.setState({ name });
  };

  onBlurName = () => {
    if (this.state.object.name !== this.state.name) {
      this.props.editor.execute(new SetNameCommand(this.state.object, this.state.name));
    }
  };

  onKeyUpName = e => {
    if (e.key === "Enter") {
      this.props.editor.execute(new SetNameCommand(this.state.object, this.state.name));
    }
  };

  onUpdateStatic = ({ value }) => {
    if (!value) return;
    const object = this.state.object;
    this.props.editor.setStaticMode(object, value);
  };

  onAddComponent = ({ value }) => {
    this.props.editor.addComponent(this.state.object, value);
  };

  onChangeComponent = (component, propertyName, value) => {
    this.props.editor.setComponentProperty(this.state.object, component.name, propertyName, value);
  };

  onRemoveComponent = componentName => {
    this.props.editor.removeComponent(this.state.object, componentName);
  };

  getInitialComponentPath(component) {
    const sceneURI = this.props.editor.sceneInfo.uri;

    if (component.src) {
      return component.src;
    } else if (sceneURI) {
      return this.props.editor.sceneInfo.uri;
    }

    return null;
  }

  onSaveComponent = async (component, saveAs) => {
    if (saveAs || !component.src) {
      const initialPath = this.getInitialComponentPath(component);

      this.props.showDialog(FileDialog, {
        filters: [component.fileExtension],
        extension: component.fileExtension,
        title: "Save material as...",
        confirmButtonLabel: "Save",
        initialPath,
        onConfirm: async src => {
          let saved = false;

          try {
            setTimeout(() => {
              if (saved) return;
              this.props.showDialog(ProgressDialog, {
                title: "Saving Material",
                message: "Saving material..."
              });
            }, PROGRESS_DIALOG_DELAY);

            await this.props.editor.saveComponentAs(this.state.object, component.name, src);

            this.props.hideDialog();
          } catch (e) {
            this.props.showDialog(ErrorDialog, {
              title: "Error saving material",
              message: e.message || "There was an error when saving the material."
            });
          } finally {
            saved = true;
          }
        }
      });
    } else {
      try {
        await this.props.editor.saveComponent(this.state.object, component.name);
      } catch (e) {
        console.error(e);
        this.props.showDialog(ErrorDialog, {
          title: "Error Saving Material",
          message: e.message || "There was an error when saving the material."
        });
      }
    }
  };

  onLoadComponent = component => {
    const initialPath = this.getInitialComponentPath(component);

    this.props.showDialog(FileDialog, {
      filters: [component.fileExtension],
      title: "Load material...",
      confirmButtonLabel: "Load",
      initialPath,
      defaultFileName: null,
      onConfirm: async src => {
        let loaded = false;

        try {
          setTimeout(() => {
            if (loaded) return;
            this.props.showDialog(ProgressDialog, {
              title: "Loading Material",
              message: "Loading material..."
            });
          }, PROGRESS_DIALOG_DELAY);

          await this.props.editor.loadComponent(this.state.object, component.name, src);

          this.props.hideDialog();
        } catch (e) {
          console.error(e);
          this.props.showDialog(ErrorDialog, {
            title: "Error Loading Material",
            message: e.message || "There was an error when loading the material."
          });
        } finally {
          loaded = true;
        }
      }
    });
  };

  _renderObjectComponent = (component, className, headerClassName, contentClassName, useDefault = true) => {
    if (!component) return null;
    const componentDefinition = this.props.editor.components.get(component.name);

    if (componentDefinition === undefined) {
      return <PropertyGroup name={getDisplayName(component.name)} key={component.name} />;
    }

    const saveable = component.isSaveable;
    return (
      <PropertyGroup
        name={getDisplayName(component.name)}
        key={component.name}
        canRemove={componentDefinition.canRemove}
        removeHandler={this.onRemoveComponent.bind(this, component.name)}
        src={component.src}
        srcIsValid={component.srcIsValid}
        saveable={saveable}
        modified={component.modified}
        saveHandler={this.onSaveComponent.bind(this, component, false)}
        saveAsHandler={this.onSaveComponent.bind(this, component, true)}
        loadHandler={this.onLoadComponent.bind(this, component)}
        className={className}
        headerClassName={headerClassName}
        contentClassName={contentClassName}
        useDefault={useDefault}
      >
        {componentDefinition.showProps &&
          componentDefinition.schema.map(prop => (
            <InputGroup name={getDisplayName(prop.name)} key={prop.name} disabled={saveable && !component.src}>
              {componentTypeMappings.get(prop.type)(
                component.props[prop.name],
                component.propValidation[prop.name],
                this.onChangeComponent.bind(null, component, prop.name),
                this.getExtras(prop)
              )}
            </InputGroup>
          ))}
      </PropertyGroup>
    );
  };

  getExtras(prop) {
    const ComponentPropTypes = this.props.editor.ComponentPropTypes;
    switch (prop.type) {
      case ComponentPropTypes.number:
        return { min: prop.min, max: prop.max, parse: prop.parse, format: prop.format, step: prop.step };
      case ComponentPropTypes.file:
        return { filters: prop.filters };
      default:
        null;
    }
  }

  render() {
    const object = this.state.object;
    const StaticModes = this.props.editor.StaticModes;

    if (!object) {
      return (
        <div className={styles.propertiesPanelContainer}>
          <div className={styles.noNodeSelected}>No node selected</div>
        </div>
      );
    }

    const objectComponents = object.userData._components
      ? object.userData._components.filter(x => x.name !== "transform")
      : [];
    const objectTransform = object.userData._components
      ? object.userData._components.find(x => x.name === "transform")
      : null;

    const componentOptions = [];

    for (const [name, componentClass] of this.props.editor.components) {
      if (componentClass.canAdd !== false && !objectComponents.find(c => c.name === name)) {
        componentOptions.push({
          value: name,
          label: getDisplayName(name),
          iconClassName: componentClass.iconClassName
        });
      }
    }

    const staticMode = this.props.editor.getStaticMode(object) || StaticModes.Inherits;
    const parentComputedStaticMode = this.props.editor.computeStaticMode(object.parent);
    const staticModeOptions = [
      {
        value: StaticModes.Dynamic,
        label: "Dynamic"
      },
      {
        value: StaticModes.Static,
        label: "Static"
      },
      {
        value: StaticModes.Inherits,
        label: `Inherits (${parentComputedStaticMode})`
      }
    ];
    const staticModeLabel = staticModeOptions.filter(option => option.value === staticMode)[0].label;

    const staticStyle = {
      control: base => ({
        ...base,
        backgroundColor: "black",
        minHeight: "24px",
        border: "1px solid #5D646C",
        cursor: "pointer"
      }),
      input: base => ({
        ...base,
        margin: "0px",
        color: "white"
      }),
      dropdownIndicator: base => ({
        ...base,
        padding: "0 4px 0 0"
      }),
      placeholder: base => ({
        ...base,
        color: "white"
      }),
      menu: base => ({
        ...base,
        borderRadius: "4px",
        border: "1px solid black",
        backgroundColor: "black",
        outline: "none",
        padding: "0",
        position: "absolute",
        top: "20px"
      }),
      menuList: base => ({
        ...base,
        padding: "0"
      }),
      option: base => ({
        ...base,
        backgroundColor: "black",
        cursor: "pointer"
      }),
      singleValue: base => ({
        ...base,
        color: "white"
      })
    };

    return (
      <div className={styles.propertiesPanelContainer}>
        <PropertyGroup
          className={styles.propertiesHeader}
          headerClassName={styles.propertiesHeaderTitle}
          contentClassName={styles.propertiesHeaderContent}
          canRemove={false}
        >
          <div className={styles.propertiesPanelTopBar}>
            <InputGroup className={styles.topBarName} name="Name">
              <StringInput
                value={this.state.name}
                onChange={this.onUpdateName}
                onBlur={this.onBlurName}
                onKeyUp={this.onKeyUpName}
              />
            </InputGroup>
            <InputGroup className={styles.topBarStatic} name="Static">
              <Select
                className={styles.staticSelect}
                classNamePrefix={"static-select"}
                styles={staticStyle}
                value={
                  staticMode
                    ? {
                        value: staticMode,
                        label: staticModeLabel
                      }
                    : null
                }
                components={{ IndicatorSeparator: () => null }}
                options={staticModeOptions}
                isClearable={false}
                onChange={this.onUpdateStatic}
              />
            </InputGroup>
          </div>
          {this._renderObjectComponent(
            objectTransform,
            styles.propertiesHeader,
            styles.propertiesHeader,
            styles.propertiesHeaderContent,
            false
          )}
          {componentOptions.length > 0 && (
            <div className={styles.addComponentContainer}>
              <AddComponentDropdown options={componentOptions} onChange={this.onAddComponent} />
            </div>
          )}
        </PropertyGroup>
        {objectComponents.map(component => {
          // Generate property groups for each component and property editors for each property.
          return this._renderObjectComponent(component);
        })}
      </div>
    );
  }
}

export default withEditor(withDialog(PropertiesPanelContainer));<|MERGE_RESOLUTION|>--- conflicted
+++ resolved
@@ -13,23 +13,8 @@
 import ErrorDialog from "../dialogs/ErrorDialog";
 import ProgressDialog, { PROGRESS_DIALOG_DELAY } from "../dialogs/ProgressDialog";
 import AddComponentDropdown from "../AddComponentDropdown";
-<<<<<<< HEAD
 import { getDisplayName } from "../../utils/get-display-name";
-=======
 import SetNameCommand from "../../editor/commands/SetNameCommand";
-
-export function getDisplayName(name) {
-  if (name.includes("-")) {
-    return name
-      .split("-")
-      .map(([f, ...rest]) => f.toUpperCase() + rest.join(""))
-      .join(" ");
-  } else {
-    const displayName = name.replace(/[A-Z]/g, " $&");
-    return displayName[0].toUpperCase() + displayName.substr(1);
-  }
-}
->>>>>>> 95b8a71b
 
 class PropertiesPanelContainer extends Component {
   static propTypes = {
