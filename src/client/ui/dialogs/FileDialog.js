--- conflicted
+++ resolved
@@ -362,17 +362,11 @@
         </div>
         <div className={dialogStyles.bottom}>
           <div className={styles.fileNameLabel}>File Name:</div>
-<<<<<<< HEAD
-          <StringInput value={this.state.fileName} onChange={this.onChangeFileName} />
-          <Button onClick={this.props.onCancel || this.props.hideDialog} className={styles.cancel}>
+          <StringInput value={fileName} ref={this.input} onChange={this.onChangeFileName} autoFocus />
+          <Button onClick={onCancel || hideDialog} className={styles.cancel}>
             Cancel
           </Button>
-          <Button onClick={this.onConfirm}>{this.props.confirmButtonLabel}</Button>
-=======
-          <StringInput value={fileName} ref={this.input} onChange={this.onChangeFileName} autoFocus />
-          <Button onClick={onCancel || hideDialog}>Cancel</Button>
           <Button onClick={this.onConfirm}>{confirmButtonLabel}</Button>
->>>>>>> 35b098cc
         </div>
       </div>
     );
