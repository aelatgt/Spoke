import EventEmitter from "eventemitter3";

export default class Project extends EventEmitter {
  constructor() {
    super();

    const { protocol, host } = new URL(window.location.href);

    this.serverURL = protocol + "//" + host;

    if (protocol === "http:") {
      this.wsServerURL = "ws://" + host;
    } else {
      this.wsServerURL = "wss://" + host;
    }

    this.projectDirectoryPath = "/api/files/";

    this.ws = null;

    this.hierarchy = {
      name: "New Project",
      files: [],
      uri: this.projectDirectoryPath,
      children: []
    };
  }

  getRelativeURI(uri) {
    return uri.substring(uri.indexOf(this.projectDirectoryPath) + this.projectDirectoryPath.length);
  }

  getAbsoluteURI(relativeUri) {
    return this.projectDirectoryPath + relativeUri;
  }

  getURL(relativePath) {
    return new URL(relativePath, this.serverURL).href;
  }

  fetch(relativePath, options) {
    return fetch(this.getURL(relativePath), options);
  }

  async writeBlob(relativePath, blob) {
    const res = await this.fetch(relativePath, {
      method: "POST",
      body: blob
    });

    const json = await res.json();

    return json;
  }

  async readBlob(relativePath) {
    const res = await this.fetch(relativePath);

    const blob = await res.blob();

    return blob;
  }

  async readJSON(relativePath) {
    const res = await this.fetch(relativePath);

    const json = await res.json();

    return json;
  }

  async writeJSON(relativePath, data) {
    const res = await this.fetch(relativePath, {
      method: "POST",
      body: JSON.stringify(data)
    });

    const json = await res.json();

    return json;
  }

  async writeFiles(relativePath, files) {
    const formData = new FormData();

    for (const [index, file] of files.entries()) {
      formData.append("file" + index, file);
    }

    const res = await this.fetch(relativePath, {
      method: "POST",
      body: formData
    });

    const json = await res.json();

    return json;
  }

  async mkdir(relativePath) {
    const res = await this.fetch(relativePath + "?mkdir=true", { method: "POST" });

    const json = await res.json();

    return json;
  }

  async openFile(relativePath) {
    const res = await this.fetch(relativePath + "?open=true", {
      method: "POST"
    });

    const json = await res.json();

    return json;
  }

  async openProjectDirectory() {
    return this.openFile(this.projectDirectoryPath);
  }

  _onWebsocketMessage = event => {
    const json = JSON.parse(event.data);

    if (json.type === "projectHierarchyChanged") {
      if (this.watchPromise) {
        this.watchPromise.resolve(json.hierarchy);
        this.watchPromise = undefined;
      }

      this.hierarchy = json.hierarchy;
      this.emit("projectHierarchyChanged", this.hierarchy);
    } else if (json.type !== undefined && json.path !== undefined) {
      this.emit(json.type, json.path);
    }
  };

  _onWebsocketError = error => {
    if (this.watchPromise) {
      this.watchPromise.reject(error);
      this.watchPromise = undefined;
    } else {
      throw error;
    }
  };

  watch() {
    if (this.ws) {
      return Promise.resolve(this.hierarchy);
    }

    return new Promise((resolve, reject) => {
      this.watchPromise = { resolve, reject };
      this.ws = new WebSocket(this.wsServerURL);
      this.ws.addEventListener("message", this._onWebsocketMessage);
      this.ws.addEventListener("error", this._onWebsocketMessage);
    });
  }

  unwatch() {
    this.ws.close();
    return Promise.resolve(this);
  }

  async generateNavMesh(position, index, cellSize) {
    const positionBlob = new Blob([new Float32Array(position)], { type: "application/octet-stream" });
    const indexBlob = new Blob([new Int32Array(index)], { type: "application/octet-stream" });
    const formData = new FormData();
    formData.append("position", positionBlob);
    formData.append("index", indexBlob);
    formData.append("cellSize", cellSize);

    const res = await this.fetch("/api/navmesh", { method: "POST", body: formData });
    const json = await res.json();
    return json;
  }

  async writeGeneratedBlob(fileName, blob) {
    const basePath = this.projectDirectoryPath;
    const path = `${basePath}generated/${fileName}`;
    await this.mkdir(`${basePath}generated`);
    await this.writeBlob(path, blob);
    return path;
  }

  async import(url) {
    return await fetch("/api/import", {
      method: "POST",
      headers: { "content-type": "application/json" },
      body: JSON.stringify({ url })
    }).then(r => r.json());
  }

  async getImportAttribution(uri) {
    if (!uri.includes("/imported/")) return {};
    try {
      const baseUri = uri
        .split("/")
        .slice(0, -1)
        .join("/");
      const { name, author } = await this.readJSON(`${baseUri}/meta.json`);
      return `${name} by ${author}`;
    } catch (e) {
      return {};
    }
  }

  async uploadAndDelete(uri) {
    return await fetch("/api/upload", {
      method: "POST",
      headers: { "content-type": "application/json" },
      body: JSON.stringify({ uri })
    }).then(r => r.json());
  }

<<<<<<< HEAD
  async createOrUpdateScene(sceneId, screenshotId, screenshotToken, glbId, glbToken, name, description) {
    const params = { screenshotId, screenshotToken, glbId, glbToken, name, description };

    if (sceneId) {
      params.sceneId = sceneId;
    }

    return await fetch("/api/scene", {
      method: "POST",
      headers: { "content-type": "application/json" },
      body: JSON.stringify(params)
=======
  async createOrUpdateScene(screenshotId, screenshotToken, glbId, glbToken, name, description, attribution) {
    return await fetch("/api/scene", {
      method: "POST",
      headers: { "content-type": "application/json" },
      body: JSON.stringify({ screenshotId, screenshotToken, glbId, glbToken, name, description, attribution })
>>>>>>> 5d6d9266
    }).then(r => r.json());
  }

  close() {
    this.ws.close();
    return Promise.resolve(this);
  }
}<|MERGE_RESOLUTION|>--- conflicted
+++ resolved
@@ -213,9 +213,8 @@
     }).then(r => r.json());
   }
 
-<<<<<<< HEAD
-  async createOrUpdateScene(sceneId, screenshotId, screenshotToken, glbId, glbToken, name, description) {
-    const params = { screenshotId, screenshotToken, glbId, glbToken, name, description };
+  async createOrUpdateScene(sceneId, screenshotId, screenshotToken, glbId, glbToken, name, description, attribution) {
+    const params = { screenshotId, screenshotToken, glbId, glbToken, name, description, attribution };
 
     if (sceneId) {
       params.sceneId = sceneId;
@@ -225,13 +224,6 @@
       method: "POST",
       headers: { "content-type": "application/json" },
       body: JSON.stringify(params)
-=======
-  async createOrUpdateScene(screenshotId, screenshotToken, glbId, glbToken, name, description, attribution) {
-    return await fetch("/api/scene", {
-      method: "POST",
-      headers: { "content-type": "application/json" },
-      body: JSON.stringify({ screenshotId, screenshotToken, glbId, glbToken, name, description, attribution })
->>>>>>> 5d6d9266
     }).then(r => r.json());
   }
 
