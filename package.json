{
  "name": "spoke-cli",
  "productName": "Spoke",
  "license": "MPL-2.0",
  "version": "0.4.0",
  "bin": {
    "spoke": "bin/spoke"
  },
  "main": "lib/server/index.js",
  "files": [
    "bin/",
    "lib/",
    "public/",
    "example/ArchitectureKit",
    "example/Parthenon",
    "LICENSE"
  ],
  "repository": {
    "type": "git",
    "url": "https://github.com/MozillaReality/spoke.git"
  },
  "scripts": {
    "dev": "cross-env NODE_ENV=development node ./bin/spoke --https --no-open ./example",
    "dev:http": "cross-env NODE_ENV=development node ./bin/spoke --no-open ./example",
    "open": "cross-env NODE_ENV=development node ./bin/spoke --https",
    "build": "concurrently \"npm run build:server\" \"npm run build:client\"",
    "build:server": "babel src/server/ -d lib/server/",
    "build:client": "webpack --mode production",
    "precommit": "lint-staged",
    "version": "npm run build",
    "release": "np --no-yarn",
    "lint": "eslint ./src",
    "test": "ava"
  },
  "ava": {
    "files": [
      "./test"
    ],
    "sources": [
      "src/**/*.js"
    ],
    "require": [
      "babel-register",
      "esm",
      "./test/helpers/browser-env-entry.js"
    ]
  },
  "lint-staged": {
    "*.js": [
      "eslint"
    ]
  },
  "dependencies": {
    "@donmccurdy/recast": "0.0.4",
    "@fortawesome/fontawesome-free": "^5.2.0",
    "@mozillareality/react-dnd-html5-backend": "^5.1.11",
    "@robertlong/react-ui-tree": "github:robertlong/react-ui-tree#dev",
    "chokidar": "^2.0.4",
    "classnames": "^2.2.5",
    "commander": "^2.15.1",
    "eventemitter3": "^3.1.0",
    "fast-deep-equal": "^2.0.1",
    "fs-extra": "^6.0.1",
    "html-dir-content": "^0.1.3",
    "koa": "^2.5.1",
    "koa-body": "^4.0.3",
    "koa-mount": "^3.0.0",
    "koa-router": "^7.4.0",
    "koa-static": "^5.0.0",
    "lodash.debounce": "^4.0.8",
    "node-fetch": "^2.2.0",
    "opn": "^5.3.0",
    "phoenix": "^1.3.4",
    "prop-types": "^15.6.1",
    "rc-slider": "^8.6.1",
    "react": "^16.4.0",
    "react-color": "^2.14.1",
    "react-contextmenu": "^2.9.3",
    "react-dnd": "^2.6.0",
    "react-dom": "^16.4.0",
    "react-hotkeys": "^1.1.4",
    "react-modal": "^3.4.4",
    "react-mosaic-component": "^1.1.1",
    "react-select": "^2.0.0",
    "react-toggle": "^4.0.2",
    "react-tooltip": "^3.6.1",
    "selfsigned": "^1.10.3",
    "sha.js": "^2.4.11",
    "signals": "^1.0.0",
    "three": "github:mozillareality/three.js#892c7c7f7",
    "throttle-debounce": "^2.0.1",
<<<<<<< HEAD
    "uuid": "^3.3.2",
    "ws": "^5.2.0"
=======
    "ws": "^5.2.0",
    "yauzl": "^2.10.0"
>>>>>>> 95b8a71b
  },
  "devDependencies": {
    "ava": "^0.25.0",
    "babel-cli": "^6.26.0",
    "babel-core": "^6.26.3",
    "babel-eslint": "^8.2.3",
    "babel-loader": "^7.1.4",
    "babel-plugin-react-intl": "^2.4.0",
    "babel-plugin-transform-class-properties": "^6.24.1",
    "babel-plugin-transform-react-jsx-img-import": "^0.1.4",
    "babel-preset-env": "^1.7.0",
    "babel-preset-react": "^6.24.1",
    "babel-register": "^6.26.0",
    "browser-env": "^3.2.5",
    "concurrently": "^3.6.0",
    "cross-env": "^5.2.0",
    "css-loader": "^0.28.11",
    "eslint": "^4.19.1",
    "eslint-config-prettier": "^2.9.0",
    "eslint-plugin-prettier": "^2.6.0",
    "eslint-plugin-react": "^7.8.2",
    "esm": "^3.0.79",
    "file-loader": "^1.1.11",
    "html-webpack-plugin": "^3.2.0",
    "husky": "^0.14.3",
    "koa-webpack": "^5.0.2",
    "lint-staged": "^7.2.0",
    "node-sass": "^4.9.1",
    "np": "^3.0.4",
    "prettier": "^1.13.4",
    "sass-loader": "^7.0.1",
    "style-loader": "^0.21.0",
    "webpack": "^4.9.1",
    "webpack-cli": "^2.1.4"
  }
}<|MERGE_RESOLUTION|>--- conflicted
+++ resolved
@@ -89,13 +89,9 @@
     "signals": "^1.0.0",
     "three": "github:mozillareality/three.js#892c7c7f7",
     "throttle-debounce": "^2.0.1",
-<<<<<<< HEAD
     "uuid": "^3.3.2",
-    "ws": "^5.2.0"
-=======
     "ws": "^5.2.0",
     "yauzl": "^2.10.0"
->>>>>>> 95b8a71b
   },
   "devDependencies": {
     "ava": "^0.25.0",
