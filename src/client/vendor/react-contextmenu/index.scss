--- conflicted
+++ resolved
@@ -25,11 +25,7 @@
   border: 0;
   cursor: pointer;
   line-height: 24px;
-<<<<<<< HEAD
-  padding: 4px 12px;
-=======
   padding: 4px 8px;
->>>>>>> f1d7cd00
   text-align: inherit;
   white-space: nowrap;
   display: flex;
