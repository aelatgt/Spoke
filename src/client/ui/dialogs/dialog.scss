@import "../../common";
@import "../../theme";
@import "../../global";

:local(.dialogContainer) {
  display: flex;
  flex-direction: column;
  flex: 1;
  border-radius: 4px;
  background-color: $dropdown;
  font-family: $lato;
  font-size: 12px;
  color: $text;
  max-width: 800px;
  min-width: 400px;
  min-height: 150px;
  max-height: 80vh;
}

:local(.content) {
  color: $text2;
  display: flex;
  flex: 1;
  flex-direction: row;
  // This forces firefox to give the contents a proper height.
  overflow: hidden;
  padding: 8px;
  white-space: pre;
}

:local(.contentFullHeight) {
  height: 100%;
}

:local(.contentRows) {
  display: flex;
  flex-direction: column;
  width: 100%;

  :local(.topImage) {
    max-height: 300px;
    width: auto;
    padding: 0 0 16px 0;
  }
}

:local(.contentRowsCentered) {
  justify-content: center;
  align-items: center;
  height: 100%;
}

:local(.buttonList) {
  display: flex;
  flex-direction: column;
  align-items: center;

  button {
    width: 125px;
    margin: 6px;
  }
}

:local(.fieldRow) {
  display: flex;
  flex-direction: row;
  width: 100%;
  justify-content: center;

  input[type="text"] {
    margin-right: 8px;
  }
}

:local(.bottom) {
  margin: 8px 0;
  display: flex;
  flex-direction: row;
  justify-content: flex-end;
  min-height: 24px;

   > * {
    margin-right: 8px;

    &:first-child {
      margin-left: 8px;
    }
  }

  button {
    min-width: 84px;
    justify-content: center;
  }
}

@keyframes move {
  0% {
    background-position: 0 0;
  }
  100% {
    background-position: 50px 50px;
  }
}

:local(.progressContainer){
  color: $text2;
  display: flex;
  flex: 1;
  flex-direction: column;
  // This forces firefox to give the contents a proper height.
  overflow: hidden;
  padding: 8px;

  :local(.message) {
    padding-bottom: 24px;
    white-space: pre;
  }

  :local(.loadingBarContainer) {
    height: 20px;
	  position: relative;
	  background: $panel2;
    border-radius: 4px;
    
    & > span {
      display: block;
      height: 100%;
      border-radius: 4px;
      background-color: $blue;
      position: relative;
      overflow: hidden;

      &:after {
        content: "";
          position: absolute;
          top: 0; left: 0; bottom: 0; right: 0;
          background-image: linear-gradient(
            -45deg, 
            rgba(255, 255, 255, .2) 25%, 
            transparent 25%, 
            transparent 50%, 
            rgba(255, 255, 255, .2) 50%, 
            rgba(255, 255, 255, .2) 75%, 
            transparent 75%, 
            transparent
          );
          z-index: 1;
          background-size: 50px 50px;
          animation: move 2s linear infinite;
          border-radius: 4px;
          overflow: hidden;
      }
    }
  }

  :local(.animate) {
    & > span > span {
      content: "";
      position: absolute;
      top: 0; left: 0; bottom: 0; right: 0;
      background-image: linear-gradient(
        -45deg, 
      rgba(255, 255, 255, .2) 25%, 
        transparent 25%, 
        transparent 50%, 
      rgba(255, 255, 255, .2) 50%, 
      rgba(255, 255, 255, .2) 75%, 
        transparent 75%, 
        transparent
      );
      z-index: 1;
      background-size: 50px 50px;
      animation: move 2s linear infinite;
      border-radius: 4px;
      overflow: hidden;
    }

    & > span {
      &:after {
        display: none;
      }
    }
  }
}

:local(.cancel) {
  background: $panel2;

  &:hover {
     background-color: $panel;
   }
}


:local(.loginContainer) {
  flex: 1;

  :local(.label) {
    display: flex;
    align-items: center;
    margin-right: 0.5em;
  }

  input {
    width: auto;
  }
}

:local(.publishContainer) {
  :local(.sceneThumbnail) {
    width: 400px;
    height: 260px;
    margin: 1em;
  }
  :local(.content) {
    flex-direction: row;
    background-color: $panel;
  }
  :local(.publishedContent) {
    background-color: $dropdown;
    & a {
      color: $text2;
    }
  }
  :local(.label) {
    margin: 0.2em;
  }
  :local(.inputField) {
    margin: 1em;
  }
  :local(input) {
    width: auto;
  }
  :local(.description) {
    @include input;
    display: block;
    font-family: $lato;
    font-size: 13px;
    padding-top: 4px;
    padding-bottom: 4px;
    resize: none;
    width: 300px;
    height: 100px;
  }
<<<<<<< HEAD
}

:local(.contentTitle) {
  color: $white;
}
=======
  :local(.attribution) {
    margin: 1em;
    :local(.attributionText) {
      margin: 0;
      padding: 0 0.2em;
      height: 4em;
      overflow: auto;
      white-space: pre-wrap;
    }
  }
}
>>>>>>> 5d6d9266
<|MERGE_RESOLUTION|>--- conflicted
+++ resolved
@@ -242,13 +242,6 @@
     width: 300px;
     height: 100px;
   }
-<<<<<<< HEAD
-}
-
-:local(.contentTitle) {
-  color: $white;
-}
-=======
   :local(.attribution) {
     margin: 1em;
     :local(.attributionText) {
@@ -260,4 +253,7 @@
     }
   }
 }
->>>>>>> 5d6d9266
+
+:local(.contentTitle) {
+  color: $white;
+}
