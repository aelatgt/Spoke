--- conflicted
+++ resolved
@@ -83,12 +83,8 @@
     this.distance = 0;
     this.maxFocusDistance = 1000;
     this.raycaster = new Raycaster();
-<<<<<<< HEAD
     this.raycasterResults = [];
-    this.scene = null;
-=======
     this.scene = editor.scene;
->>>>>>> f02463d5
     this.box = new Box3();
     this.sphere = new Sphere();
 
