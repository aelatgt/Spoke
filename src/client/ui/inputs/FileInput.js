import React from "react";
import PropTypes from "prop-types";

import styles from "./FileInput.scss";
import Button from "../Button";
import FileDialog from "../dialogs/FileDialog";
import { withProject } from "../contexts/ProjectContext";
<<<<<<< HEAD
import { withDialog } from "../contexts/DialogContext";

function FileInput({ value, onChange, showDialog, hideDialog, filters, project }) {
  const onClick = () => {
    showDialog(FileDialog, {
      filters,
      onConfirm: src => {
        onChange(src);
        hideDialog();
      }
    });
  };

=======
import ReactTooltip from "react-tooltip";

function FileInput({ fileObj, onChange, openFileDialog, filters, project }) {
  const { path, isValid } = fileObj;
  const inputStyles = `${styles.fileInput} ${isValid ? "" : styles.invalidPath}`;
>>>>>>> 15c6e00a
  return (
    <div className={inputStyles} data-tip={isValid ? "" : "Cannot find the file"} data-type={isValid ? "" : "error"}>
      <input
        value={(path && project.getRelativeURI(path)) || ""}
        onChange={e => onChange(project.getAbsoluteURI(e.target.value))}
      />
<<<<<<< HEAD
      <Button onClick={onClick}>...</Button>
=======
      {isValid ? null : <ReactTooltip />}
      <Button onClick={() => openFileDialog(onChange, { filters })}>...</Button>
>>>>>>> 15c6e00a
    </div>
  );
}

FileInput.propTypes = {
  fileObj: PropTypes.object,
  onChange: PropTypes.func,
  showDialog: PropTypes.func.isRequired,
  hideDialog: PropTypes.func.isRequired,
  filters: PropTypes.arrayOf(PropTypes.string),
  project: PropTypes.object.isRequired
};

FileInput.defaultProps = {
  fileObj: {
    path: "",
    isValid: true
  },
  onChange: () => {}
};

export default withProject(withDialog(FileInput));<|MERGE_RESOLUTION|>--- conflicted
+++ resolved
@@ -1,14 +1,16 @@
 import React from "react";
 import PropTypes from "prop-types";
+import ReactTooltip from "react-tooltip";
 
 import styles from "./FileInput.scss";
 import Button from "../Button";
 import FileDialog from "../dialogs/FileDialog";
 import { withProject } from "../contexts/ProjectContext";
-<<<<<<< HEAD
 import { withDialog } from "../contexts/DialogContext";
 
-function FileInput({ value, onChange, showDialog, hideDialog, filters, project }) {
+function FileInput({ fileObj, onChange, showDialog, hideDialog, filters, project }) {
+  const { path, isValid } = fileObj;
+  const inputStyles = `${styles.fileInput} ${isValid ? "" : styles.invalidPath}`;
   const onClick = () => {
     showDialog(FileDialog, {
       filters,
@@ -19,25 +21,14 @@
     });
   };
 
-=======
-import ReactTooltip from "react-tooltip";
-
-function FileInput({ fileObj, onChange, openFileDialog, filters, project }) {
-  const { path, isValid } = fileObj;
-  const inputStyles = `${styles.fileInput} ${isValid ? "" : styles.invalidPath}`;
->>>>>>> 15c6e00a
   return (
     <div className={inputStyles} data-tip={isValid ? "" : "Cannot find the file"} data-type={isValid ? "" : "error"}>
       <input
         value={(path && project.getRelativeURI(path)) || ""}
         onChange={e => onChange(project.getAbsoluteURI(e.target.value))}
       />
-<<<<<<< HEAD
+      {isValid ? null : <ReactTooltip />}
       <Button onClick={onClick}>...</Button>
-=======
-      {isValid ? null : <ReactTooltip />}
-      <Button onClick={() => openFileDialog(onChange, { filters })}>...</Button>
->>>>>>> 15c6e00a
     </div>
   );
 }
