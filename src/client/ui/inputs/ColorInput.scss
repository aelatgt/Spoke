@import "../../theme";

:local(.colorInput){
  display: flex;
  position: relative;
<<<<<<< HEAD
=======
  width: 100%;
>>>>>>> f1d7cd00

  :local(.block) {
    display: flex;
    align-items: center;
    padding: 4px;
    background: $input-background;
    border-radius: 4px 0px 0px 4px;
    border-left: 1px solid $border;
    border-top: 1px solid $border;
    border-bottom: 1px solid $border;
    cursor: pointer;
<<<<<<< HEAD
=======
    width: 20%;
>>>>>>> f1d7cd00



    :local(.color) {
      width: 100%;
      height: auto;
      border-radius: 2px;
      padding: 6px;
    }
  }

  :local(.popover) {
    position: absolute;
    z-index: 2;
    box-shadow: $shadow-30;
    left: 0;
    top: 28px;
    :local(.cover) {
      position: fixed;
      left: 0;
      right: 0;
      top: 0;
      bottom: 0;
    }
  }

  :local(.colorInput) input {
    border: none;
    color: $text;
    background-color: $input-background;
    border-radius: 0px 4px 4px 0px;
    border: 1px solid $border;
    padding: 0;
    padding-left: 6px;
    height: 22px;
    width: 8em;
  }

  &:hover {
    :local(.block) {
      border-color: $blue-hover;
    }

    :local(.colorInput) input {
      border-color: $blue-hover;
    }
  }

  &:focus {
    :local(.block) {
      border-color: $blue;
    }

    :local(.colorInput) input {
      border-color: $blue;
    }
  }

}<|MERGE_RESOLUTION|>--- conflicted
+++ resolved
@@ -3,10 +3,7 @@
 :local(.colorInput){
   display: flex;
   position: relative;
-<<<<<<< HEAD
-=======
   width: 100%;
->>>>>>> f1d7cd00
 
   :local(.block) {
     display: flex;
@@ -18,10 +15,7 @@
     border-top: 1px solid $border;
     border-bottom: 1px solid $border;
     cursor: pointer;
-<<<<<<< HEAD
-=======
     width: 20%;
->>>>>>> f1d7cd00
 
 
 
