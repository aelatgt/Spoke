--- conflicted
+++ resolved
@@ -12,11 +12,8 @@
 import AddObjectCommand from "../editor/commands/AddObjectCommand";
 import MoveObjectCommand from "../editor/commands/MoveObjectCommand";
 import THREE from "../vendor/three";
-<<<<<<< HEAD
+import SceneReferenceComponent from "../editor/components/SceneReferenceComponent";
 import { last } from "../utils";
-=======
-import SceneReferenceComponent from "../editor/components/SceneReferenceComponent";
->>>>>>> 42d618ca
 
 function createNodeHierarchy(object) {
   const node = {
@@ -159,12 +156,7 @@
 
   renderHierarchyNodeMenu = props => {
     const refComponent =
-<<<<<<< HEAD
-      props.trigger && this.props.editor.components.get("scene-reference").getComponent(props.trigger.object);
-=======
       props.trigger && this.props.editor.getComponent(props.trigger.object, SceneReferenceComponent.componentName);
-
->>>>>>> 42d618ca
     return (
       <ContextMenu id="hierarchy-node-menu">
         <MenuItem onClick={this.onAddNode}>Add Node</MenuItem>
