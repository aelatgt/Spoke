import React, { Component } from "react";
import PropTypes from "prop-types";
import { DragDropContextProvider } from "react-dnd";
import HTML5Backend from "react-dnd-html5-backend";
import { MosaicWindow } from "react-mosaic-component";
import { HotKeys } from "react-hotkeys";

import Editor from "../components/Editor";
import FileDialogModalContainer from "./FileDialogModalContainer";
import ViewportPanelContainer from "./ViewportPanelContainer";
import HierarchyPanelContainer from "./HierarchyPanelContainer";
import PropertiesPanelContainer from "./PropertiesPanelContainer";
import AssetExplorerPanelContainer from "./AssetExplorerPanelContainer";
import ViewportToolbarContainer from "./ViewportToolbarContainer";
import PanelToolbar from "../components/PanelToolbar";
import { withProject } from "./ProjectContext";
import { withEditor } from "./EditorContext";
import styles from "./EditorContainer.scss";
import { loadSerializedScene, serializeScene } from "../editor/SceneLoader";

class EditorContainer extends Component {
  static defaultProps = {
    initialPanels: {
      direction: "column",
      first: {
        direction: "row",
        first: {
          direction: "row",
          first: "hierarchy",
          second: "viewport",
          splitPercentage: 33.333
        },
        second: "properties",
        splitPercentage: 75
      },
      second: "assetExplorer",
      splitPercentage: 70
    }
  };

  static propTypes = {
    initialPanels: PropTypes.object,
    editor: PropTypes.object,
    project: PropTypes.object
  };

  constructor(props) {
    super(props);

    window.addEventListener("resize", this.onWindowResize, false);

    this.state = {
      sceneModified: null,
      registeredPanels: {
        hierarchy: {
          component: HierarchyPanelContainer,
          windowProps: {
            title: "Hierarchy",
            toolbarControls: PanelToolbar
          }
        },
        viewport: {
          component: ViewportPanelContainer,
          windowProps: {
            title: "Viewport",
            toolbarControls: ViewportToolbarContainer(),
            draggable: true
          }
        },
        properties: {
          component: PropertiesPanelContainer,
          windowProps: {
            title: "Properties",
            toolbarControls: PanelToolbar
          }
        },
        assetExplorer: {
          component: AssetExplorerPanelContainer,
          windowProps: {
            title: "Asset Explorer",
            toolbarControls: PanelToolbar
          }
        }
      },
      openModal: null,
      keyMap: {
        translateTool: "w",
        rotateTool: "e",
        scaleTool: "r",
        delete: "del",
        duplicate: ["ctrl+d", "command+d"],
        save: ["ctrl+s", "command+s"],
        saveAs: ["ctrl+shift+s", "command+shift+s"],
        undo: ["ctrl+z", "command+z"],
        redo: ["ctrl+shift+z", "command+shift+z"],
        bundle: ["ctrl+b", "command+b"]
      },
      globalHotKeyHandlers: {
        undo: this.onUndo,
        redo: this.onRedo,
        save: this.onSave,
        saveAs: this.onSaveAs,
        bundle: this.onOpenBundleModal
      }
    };
  }

  componentDidMount() {
    this.props.editor.signals.windowResize.dispatch();
    this.props.editor.signals.openScene.add(this.onOpenScene);
    this.props.editor.signals.sceneGraphChanged.add(this.onSceneChanged);
    this.props.project.addListener("change", this.onFileChanged);
  }

  componentDidUpdate(prevProps) {
    if (this.props.project !== prevProps.project && prevProps.project) {
      prevProps.project.close();
    }
  }

  componentWillUnmount() {
    if (this.props.project) {
      this.props.project.close();
    }

    window.removeEventListener("resize", this.onWindowResize, false);
  }

  onWindowResize = () => {
    this.props.editor.signals.windowResize.dispatch();
  };

  onPanelChange = () => {
    this.props.editor.signals.windowResize.dispatch();
  };

  onCloseModal = () => {
    this.setState({
      openModal: null
    });
  };

  onUndo = () => {
    this.props.editor.undo();
  };

  onRedo = () => {
    this.props.editor.redo();
  };

  openSaveAsDialog(onSave) {
    this.setState({
      openModal: {
        component: FileDialogModalContainer,
        shouldCloseOnOverlayClick: true,
        props: {
          title: "Save scene as...",
          confirmButtonLabel: "Save as...",
          filter: ".scene",
          onConfirm: onSave,
          onCancel: this.onCloseModal
        }
      }
    });
  }

  onSave = async e => {
    e.preventDefault();

    if (!this.props.editor.sceneURI || this.props.editor.sceneURI.endsWith(".gltf")) {
      this.openSaveAsDialog(this.exportAndSaveScene);
    } else {
      this.exportAndSaveScene(this.props.editor.sceneURI);
    }
  };

  onSaveAs = e => {
    e.preventDefault();
    this.openSaveAsDialog(this.exportAndSaveScene);
  };

  exportAndSaveScene = async sceneURI => {
    try {
      const serializedScene = serializeScene(this.props.editor.scene, sceneURI);

      await this.props.project.writeJSON(sceneURI, serializedScene);

      this.props.editor.setSceneURI(sceneURI);
      this.setState({
        sceneModified: false,
        openModal: null
      });
    } catch (e) {
      throw e;
    }
  };

  onOpenBundleModal = e => {
    e.preventDefault();

    if (!this.props.editor.sceneURI) {
      console.warn("TODO: save scene before bundling instead of doing nothing");
      return;
    }

    this.setState({
      openModal: {
        component: FileDialogModalContainer,
        shouldCloseOnOverlayClick: true,
        props: {
          title: "Select glTF bundle output directory",
          confirmButtonLabel: "Bundle scene...",
          directory: true,
          onConfirm: this.onBundle,
          onCancel: this.onCloseModal
        }
      }
    });
  };

  onBundle = async outputPath => {
    await this.props.project.bundleScene(this.props.editor.scene.name, "0.1.0", this.props.editor.sceneURI, outputPath);
    this.setState({ openModal: null });
  };

  onSceneChanged = () => {
    if (!this.state.sceneModified) {
      this.setState({ sceneModified: true });
      document.title = `Hubs Editor - ${this.props.editor.scene.name}*`;
    }
  };

  onFileChanged = async path => {
    if (path === this.state.gltfDependency) {
      const url = new URL(this.props.editor.sceneURI, window.location);
      const sceneDef = serializeScene(this.props.editor.scene, url.href);
      const scene = await loadSerializedScene(sceneDef, url.href, this.props.editor.gltfComponents, true);

      const gltfDependency = scene.userData._gltfDependency;

      this.props.editor.signals.sceneGraphChanged.active = false;
      this.props.editor.clear();
      this.props.editor.signals.sceneGraphChanged.active = true;
      this.props.editor.setScene(scene);

      this.setState({
        gltfDependency: gltfDependency ? new URL(gltfDependency).pathname : null
      });
    }
  };

  onOpenScene = uri => {
    if (this.props.editor.sceneURI === uri) {
      return;
    }

    if (
      this.state.sceneModified &&
      !confirm("This scene has unsaved changes do you really want to really want to open a new scene without saving?")
    ) {
      return;
    }

    this.props.editor.signals.sceneGraphChanged.active = false;
    this.props.editor.clear();
    this.props.editor.signals.sceneGraphChanged.active = true;

    const url = new URL(uri, window.location);

<<<<<<< HEAD
    this.props.editor.openScene(url.href).then(scene => {
      const gltfDependency = scene.userData._gltfDependency;
      this.setState({
        gltfDependency: gltfDependency ? new URL(gltfDependency).pathname : null
=======
    loadScene(url.href, this.props.editor.gltfComponents, true)
      .then(scene => {
        const gltfDependency = scene.userData._gltfDependency;

        this.props.editor.setScene(scene);

        this.setState({
          gltfDependency: gltfDependency ? new URL(gltfDependency).pathname : null
        });
      })
      .catch(e => {
        console.error(e);
>>>>>>> 93e15823
      });

    // Set state after sceneGraphChanged signals have fired.
    setTimeout(() => {
      this.props.editor.signals.sceneGraphChanged.active = true;

      this.setState({
        sceneModified: false
      });

      document.title = `Hubs Editor - ${this.props.editor.scene.name}`;
    }, 0);
  };

  renderPanel = (panelId, path) => {
    const panel = this.state.registeredPanels[panelId];

    return (
      <MosaicWindow path={path} {...panel.windowProps}>
        <panel.component {...panel.props} />
      </MosaicWindow>
    );
  };

  render() {
    return (
      <DragDropContextProvider backend={HTML5Backend}>
        <HotKeys
          keyMap={this.state.keyMap}
          handlers={this.state.globalHotKeyHandlers}
          className={styles.hotKeysContainer}
        >
          <Editor
            initialPanels={this.props.initialPanels}
            renderPanel={this.renderPanel}
            openModal={this.state.openModal}
            onCloseModal={this.onCloseModal}
            onPanelChange={this.onPanelChange}
          />
        </HotKeys>
      </DragDropContextProvider>
    );
  }
}

export default withProject(withEditor(EditorContainer));<|MERGE_RESOLUTION|>--- conflicted
+++ resolved
@@ -267,17 +267,10 @@
 
     const url = new URL(uri, window.location);
 
-<<<<<<< HEAD
-    this.props.editor.openScene(url.href).then(scene => {
-      const gltfDependency = scene.userData._gltfDependency;
-      this.setState({
-        gltfDependency: gltfDependency ? new URL(gltfDependency).pathname : null
-=======
-    loadScene(url.href, this.props.editor.gltfComponents, true)
+    this.props.editor
+      .openScene(url.href)
       .then(scene => {
         const gltfDependency = scene.userData._gltfDependency;
-
-        this.props.editor.setScene(scene);
 
         this.setState({
           gltfDependency: gltfDependency ? new URL(gltfDependency).pathname : null
@@ -285,7 +278,6 @@
       })
       .catch(e => {
         console.error(e);
->>>>>>> 93e15823
       });
 
     // Set state after sceneGraphChanged signals have fired.
