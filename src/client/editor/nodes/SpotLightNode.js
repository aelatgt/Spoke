import THREE from "../../vendor/three";
import EditorNodeMixin from "./EditorNodeMixin";
import PhysicalSpotLight from "../objects/PhysicalSpotLight";
import SpokeSpotLightHelper from "../helpers/SpokeSpotLightHelper";
import serializeColor from "../utils/serializeColor";

export default class SpotLightNode extends EditorNodeMixin(PhysicalSpotLight) {
  static legacyComponentName = "spot-light";

  static nodeName = "Spot Light";

  static async deserialize(editor, json) {
    const node = await super.deserialize(editor, json);

    const {
      color,
      intensity,
      range,
      innerConeAngle,
      outerConeAngle,
      castShadow,
      shadowMapResolution,
      shadowBias,
      shadowRadius
    } = json.components.find(c => c.name === "spot-light").props;

    node.color.set(color);
    node.intensity = intensity;
    node.range = range;
    node.innerConeAngle = innerConeAngle;
    node.outerConeAngle = outerConeAngle;
    node.castShadow = castShadow;
    node.shadowBias = shadowBias || 0;
    node.shadowRadius = shadowRadius === undefined ? 1 : shadowRadius;

    if (shadowMapResolution) {
      node.shadowMapResolution.fromArray(shadowMapResolution);
    }

    return node;
  }

  constructor(editor) {
    super(editor);

    this.helper = new SpokeSpotLightHelper(this);
    this.helper.visible = false;
    this.add(this.helper);
  }

  onAdd() {
    this.helper.update();
  }

  onChange() {
    this.helper.update();
  }

  copy(source, recursive) {
    super.copy(source, false);

    if (recursive) {
      for (const child of source.children) {
        if (child !== this.helper) {
          const clonedChild = child.clone();
          this.add(clonedChild);
        }
      }
    }

    return this;
  }

<<<<<<< HEAD
  onChange() {
    this.helper.update();
  }

  onSelect() {
    this.helper.visible = true;
  }

  onDeselect() {
    this.helper.visible = false;
  }

=======
>>>>>>> b3896c13
  serialize() {
    const json = super.serialize();

    json.components.push({
      name: "spot-light",
      props: {
        color: serializeColor(this.color),
        intensity: this.intensity,
        range: this.range,
        innerConeAngle: this.innerConeAngle,
        outerConeAngle: this.outerConeAngle,
        castShadow: this.castShadow,
        shadowMapResolution: this.shadowMapResolution.toArray(),
        shadowBias: this.shadowBias,
        shadowRadius: this.shadowRadius
      }
    });

    return json;
  }

  prepareForExport() {
    this.remove(this.helper);

    const replacementObject = new THREE.Object3D().copy(this, false);

    replacementObject.userData.gltfExtensions = {
      HUBS_components: {
        "spot-light": {
          color: serializeColor(this.color),
          intensity: this.intensity,
          range: this.range,
          innerConeAngle: this.innerConeAngle,
          outerConeAngle: this.outerConeAngle,
          castShadow: this.castShadow,
          shadowMapResolution: this.shadowMapResolution.toArray(),
          shadowBias: this.shadowBias,
          shadowRadius: this.shadowRadius
        }
      }
    };

    this.parent.add(replacementObject);
    this.parent.remove(this);
  }
}<|MERGE_RESOLUTION|>--- conflicted
+++ resolved
@@ -71,21 +71,6 @@
     return this;
   }
 
-<<<<<<< HEAD
-  onChange() {
-    this.helper.update();
-  }
-
-  onSelect() {
-    this.helper.visible = true;
-  }
-
-  onDeselect() {
-    this.helper.visible = false;
-  }
-
-=======
->>>>>>> b3896c13
   serialize() {
     const json = super.serialize();
 
